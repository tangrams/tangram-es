--- conflicted
+++ resolved
@@ -1,10 +1,6 @@
 # Created by http://www.gitignore.io
 
 ### Windows ###
-<<<<<<< HEAD
-.vscode
-.vs
-=======
 .vscode/
 .vs/
 ipch/
@@ -22,7 +18,6 @@
 *.sdf
 *.VC.db
 *.vspx
->>>>>>> 60bdf493
 
 ### OSX ###
 .DS_Store
