--- conflicted
+++ resolved
@@ -2,16 +2,11 @@
 
 #include "gl.h"
 #include "glfontstash.h"
-<<<<<<< HEAD
-#include "glm/vec4.hpp"
+#include "util/typedMesh.h"
+
+#include "glm/vec2.hpp"
 
 #include <memory>
-
-class Texture;
-class VboMesh;
-=======
-#include "util/typedMesh.h"
->>>>>>> 3ae8ba7d
 
 struct BufferVert {
     glm::vec2 pos;
@@ -32,7 +27,7 @@
 
     TextBuffer(std::shared_ptr<FontContext> _fontContext, std::shared_ptr<VertexLayout> _vertexLayout);
     ~TextBuffer();
-    
+
     /* generates a text id */
     fsuint genTextID();
 
@@ -42,7 +37,7 @@
     /* ask the font rasterizer to rasterize a specific text for a text id */
     bool rasterize(const std::string& _text, fsuint _id);
 
-    /* 
+    /*
      * transform a text id in screen space coordinate
      *  x, y in screen space
      *  rotation is in radians
@@ -51,9 +46,9 @@
     void transformID(fsuint _textID, float _x, float _y, float _rot, float _alpha);
 
     void pushBuffer();
-    
+
     int getVerticesSize();
-    
+
     /* get the axis aligned bounding box for a text */
     glm::vec4 getBBox(fsuint _textID);
 
@@ -61,10 +56,10 @@
     void addBufferVerticesToMesh();
 
 private:
-    
+
     void bind();
     void unbind();
-    
+
     bool m_bound;
     bool m_dirtyTransform;
     fsuint m_fsBuffer;
