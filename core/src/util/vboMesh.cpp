#include "vboMesh.h"
#include "shaderProgram.h"

int VboMesh::s_validGeneration = 0;

VboMesh::VboMesh() {
    m_glVertexBuffer = 0;
    m_glIndexBuffer = 0;
    m_nVertices = 0;
    m_nIndices = 0;
    m_dirtyOffset = 0;
    m_dirtySize = 0;

    m_dirty = false;
    m_isUploaded = false;
    m_isCompiled = false;

    m_generation = -1;
}

VboMesh::VboMesh(std::shared_ptr<VertexLayout> _vertexLayout, GLenum _drawMode, GLenum _hint) : VboMesh() {
    m_vertexLayout = _vertexLayout;
    m_hint = _hint;

    setDrawMode(_drawMode);
}

VboMesh::~VboMesh() {
    if (m_glVertexBuffer) glDeleteBuffers(1, &m_glVertexBuffer);
    if (m_glIndexBuffer) glDeleteBuffers(1, &m_glIndexBuffer);

    delete[] m_glVertexData;
    delete[] m_glIndexData;
}

void VboMesh::setVertexLayout(std::shared_ptr<VertexLayout> _vertexLayout) {
    m_vertexLayout = _vertexLayout;
}

void VboMesh::setDrawMode(GLenum _drawMode) {
    switch (_drawMode) {
        case GL_POINTS:
        case GL_LINE_STRIP:
        case GL_LINE_LOOP:
        case GL_LINES:
        case GL_TRIANGLE_STRIP:
        case GL_TRIANGLE_FAN:
        case GL_TRIANGLES:
            m_drawMode = _drawMode;
            break;
        default:
            logMsg("WARNING: Invalid draw mode for mesh! Defaulting to GL_TRIANGLES\n");
            m_drawMode = GL_TRIANGLES;
    }
}

void VboMesh::update(GLintptr _offset, GLsizei _size, unsigned char* _data) {
    std::memcpy(m_glVertexData + _offset, _data, _size);

    m_dirtyOffset = _offset;
    m_dirtySize = _size;

    m_dirty = true;
}

<<<<<<< HEAD
bool VboMesh::subDataUpload() {
    if (m_dirtySize == 0) {
        return false;
    }
=======
void VboMesh::subDataUpload() {
    if (m_dirtySize != 0) {
        
        if (m_hint == GL_STATIC_DRAW) {
            logMsg("WARNING: wrong usage hint provided to the Vbo\n");
        }
        
        glBindBuffer(GL_ARRAY_BUFFER, m_glVertexBuffer);
>>>>>>> 3ae8ba7d

    glBindBuffer(GL_ARRAY_BUFFER, m_glVertexBuffer);

    long vertexBytes = m_nVertices * m_vertexLayout->getStride();

    // updating the entire buffer
    if (vertexBytes - m_dirtySize < m_vertexLayout->getStride()) {

        // invalidate the data store on the driver
        glBufferData(GL_ARRAY_BUFFER, vertexBytes, NULL, m_hint);

        // if this buffer is still used by gpu on current frame this call will not wait
        // for the frame to finish using the vbo but directly upload the data
        glBufferData(GL_ARRAY_BUFFER, vertexBytes, m_glVertexData, m_hint);
    } else {
        // perform simple sub data upload for part of the buffer
        glBufferSubData(GL_ARRAY_BUFFER, m_dirtyOffset, m_dirtySize, m_glVertexData + m_dirtyOffset);
    }

    m_dirtyOffset = 0;
    m_dirtySize = 0;

    m_dirty = false;

    // Also bind indices when return 'already bound'.
    if (m_nIndices > 0) {
        glBindBuffer(GL_ELEMENT_ARRAY_BUFFER, m_glIndexBuffer);
    }

    return true;
}

bool VboMesh::upload() {
    if (m_isUploaded) {
        return false;
    }

    // Generate vertex buffer, if needed
    if (m_glVertexBuffer == 0) {
        glGenBuffers(1, &m_glVertexBuffer);
    }

    // TODO check if compiled?
    // Buffer vertex data
    int vertexBytes = m_nVertices * m_vertexLayout->getStride();

    glBindBuffer(GL_ARRAY_BUFFER, m_glVertexBuffer);
    glBufferData(GL_ARRAY_BUFFER, vertexBytes, m_glVertexData, m_hint);

    if (m_glIndexData) {

        if (m_glIndexBuffer == 0) {
            glGenBuffers(1, &m_glIndexBuffer);
        }

        // Buffer element index data
        glBindBuffer(GL_ELEMENT_ARRAY_BUFFER, m_glIndexBuffer);
        glBufferData(GL_ELEMENT_ARRAY_BUFFER, m_nIndices * sizeof(GLushort), m_glIndexData, m_hint);
    }

    // m_glVertexData.resize(0);
    // m_glIndexData.resize(0);

    // TODO: For now, we retain copies of the vertex and index data in CPU memory to allow VBOs
    // to easily rebuild themselves after GL context loss. For optimizing memory usage (and for
    // other reasons) we'll want to change this in the future. This probably means going back to
    // data sources and styles to rebuild the vertex data.

    m_generation = s_validGeneration;

    m_isUploaded = true;

    return true;

}

void VboMesh::draw(const std::shared_ptr<ShaderProgram> _shader) {

    checkValidity();

    if (!m_isCompiled) return;

    if (m_nVertices == 0) return;

    bool bound = false;

    // Ensure that geometry is buffered into GPU
    if (!m_isUploaded) {
        bound = upload();
    } else if (m_dirty) {
        bound = subDataUpload();
    }

    if (!bound) {
        // Bind buffers for drawing
        glBindBuffer(GL_ARRAY_BUFFER, m_glVertexBuffer);

        if (m_nIndices > 0) {
            glBindBuffer(GL_ELEMENT_ARRAY_BUFFER, m_glIndexBuffer);
        }
    }

    // Enable shader program
    _shader->use();

    size_t indiceOffset = 0;
    size_t vertexOffset = 0;

    for (auto& o : m_vertexOffsets) {
        uint32_t nIndices = o.first;
        uint32_t nVertices = o.second;

        size_t byteOffset = vertexOffset * m_vertexLayout->getStride();

        // Enable vertex attribs via vertex layout object
        m_vertexLayout->enable(*_shader, byteOffset);

        // Draw as elements or arrays
        if (nIndices > 0) {
            glDrawElements(m_drawMode, nIndices, GL_UNSIGNED_SHORT,
                           (void*)(indiceOffset * sizeof(GLushort)));
        } else if (nVertices > 0) {
            glDrawArrays(m_drawMode, 0, nVertices);
        }

        vertexOffset += nVertices;
        indiceOffset += nIndices;
    }
}

void VboMesh::checkValidity() {
    if (m_generation != s_validGeneration) {
        m_isUploaded = false;
        m_glVertexBuffer = 0;
        m_glIndexBuffer = 0;

        m_generation = s_validGeneration;
    }
}

void VboMesh::invalidateAllVBOs() {

    ++s_validGeneration;

}<|MERGE_RESOLUTION|>--- conflicted
+++ resolved
@@ -63,21 +63,14 @@
     m_dirty = true;
 }
 
-<<<<<<< HEAD
 bool VboMesh::subDataUpload() {
-    if (m_dirtySize == 0) {
+    if (!m_dirty) {
         return false;
     }
-=======
-void VboMesh::subDataUpload() {
-    if (m_dirtySize != 0) {
-        
-        if (m_hint == GL_STATIC_DRAW) {
-            logMsg("WARNING: wrong usage hint provided to the Vbo\n");
-        }
-        
-        glBindBuffer(GL_ARRAY_BUFFER, m_glVertexBuffer);
->>>>>>> 3ae8ba7d
+
+    if (m_hint == GL_STATIC_DRAW) {
+        logMsg("WARNING: wrong usage hint provided to the Vbo\n");
+    }
 
     glBindBuffer(GL_ARRAY_BUFFER, m_glVertexBuffer);
 
