--- conflicted
+++ resolved
@@ -82,22 +82,6 @@
     };
 }
 
-<<<<<<< HEAD
-glm::dvec4 MercatorProjection::TileLonLatBounds(const TileID _tileCoord) const {
-    glm::dvec2 boundMin, boundMax;
-    glm::dvec4 tileBounds, lonLatBounds;
-    tileBounds = TileBounds(_tileCoord);
-    boundMin = MetersToLonLat(glm::dvec2(tileBounds.x, tileBounds.y));
-    boundMax = MetersToLonLat(glm::dvec2(tileBounds.z, tileBounds.w));
-    lonLatBounds = glm::dvec4(boundMin.x, boundMin.y, boundMax.x, boundMax.y);
-    return lonLatBounds;
-}
-
-glm::dvec2 MercatorProjection::TileCenter(const TileID _tileCoord) const {
-    return PixelsToMeters(glm::dvec2(_tileCoord.x*m_TileSize +m_TileSize*0.5,
-                                     (_tileCoord.y*m_TileSize+m_TileSize*0.5)),
-                          _tileCoord.z);
-=======
 
 BoundingBox MercatorProjection::TileLonLatBounds(const TileID _tileCoord) const {
     BoundingBox tileBounds(TileBounds(_tileCoord));
@@ -105,5 +89,10 @@
         MetersToLonLat(tileBounds.min),
         MetersToLonLat(tileBounds.max)
     };
->>>>>>> 53bb70d0
+}
+
+glm::dvec2 MercatorProjection::TileCenter(const TileID _tileCoord) const {
+    return PixelsToMeters(glm::dvec2(_tileCoord.x*m_TileSize +m_TileSize*0.5,
+                                     (_tileCoord.y*m_TileSize+m_TileSize*0.5)),
+                          _tileCoord.z);
 }