#include "texture.h"

#include "platform.h"
#include "geom.h"

#define STB_IMAGE_IMPLEMENTATION
#include "stb_image.h"

#include <cstring> // for memset

GLuint Texture::s_boundTextures[] = { 0 };
GLuint Texture::s_activeSlot = GL_TEXTURE0;
int Texture::s_validGeneration = 0;

<<<<<<< HEAD
Texture::Texture(unsigned int _width, unsigned int _height, bool _autoDelete, TextureOptions _options, bool _generateMipmaps)
: m_options(_options), m_autoDelete(_autoDelete), m_generateMipmaps(_generateMipmaps) {
=======
Texture::Texture(unsigned int _width, unsigned int _height, TextureOptions _options)
    : m_options(_options) {
>>>>>>> c76b04f8

    m_glHandle = 0;
    m_dirty = false;
    m_shouldResize = false;
    m_target = GL_TEXTURE_2D;
    m_generation = -1;

    resize(_width, _height);
}

<<<<<<< HEAD
Texture::Texture(const std::string& _file, TextureOptions _options, bool _generateMipmaps)
: Texture(0, 0, true, _options, _generateMipmaps) {
=======
Texture::Texture(const std::string& _file, TextureOptions _options) : Texture(0, 0, _options) {
>>>>>>> c76b04f8

    unsigned int size;
    unsigned char* data = bytesFromResource(_file.c_str(), &size);
    unsigned char* pixels;
    int width, height, comp;

    pixels = stbi_load_from_memory(data, size, &width, &height, &comp, STBI_rgb_alpha);

    resize(width, height);
    setData(reinterpret_cast<GLuint*>(pixels), width * height);
    update(0);

    free(data);
    stbi_image_free(pixels);
}

Texture::~Texture() {
    for (size_t i = 0; i < GL_MAX_COMBINED_TEXTURE_IMAGE_UNITS; i++) {
        if (s_boundTextures[i] == m_glHandle) { s_boundTextures[i] = 0; }
    }
    if (m_glHandle) { glDeleteTextures(1, &m_glHandle); }
}

void Texture::bind(GLuint _textureSlot) {

    if (_textureSlot >= GL_MAX_COMBINED_TEXTURE_IMAGE_UNITS) {

        // Trying to access an invalid texture unit
        return;
    }

    if (_textureSlot != s_activeSlot) {

        glActiveTexture(getTextureUnit(_textureSlot));
        s_activeSlot = _textureSlot;
    }

    if (s_boundTextures[_textureSlot] != m_glHandle) {

        glBindTexture(m_target, m_glHandle);
        s_boundTextures[_textureSlot] = m_glHandle;
    }
}

void Texture::setData(const GLuint* _data, unsigned int _dataSize) {

    if (m_data.size() > 0) { m_data.clear(); }

    m_data.insert(m_data.begin(), _data, _data + _dataSize);

    m_dirty = true;
}

void Texture::setSubData(const GLuint* _subData, unsigned int _xoff, unsigned int _yoff, unsigned int _width,
                         unsigned int _height) {

    std::unique_ptr<std::vector<GLuint>> subData(new std::vector<GLuint>(_subData, _subData + (_width * _height)));
    
    // update m_data with subdata
    size_t bpp = bytesPerPixel();
    size_t divisor = sizeof(GLuint) / bpp;
    for (size_t j = 0; j < _height; j++) {
        size_t dpos = ((j + _yoff) * m_width + _xoff) / divisor;
        size_t spos = (j * _width) / divisor;
        std::memcpy(&m_data[dpos], &_subData[spos], _width * bpp);
    }

    m_subData.push(
        std::unique_ptr<TextureSubData>(new TextureSubData{std::move(subData), _xoff, _yoff, _width, _height}));

    m_dirty = true;
}

void Texture::generate(GLuint _textureUnit) {
    glGenTextures(1, &m_glHandle);

    bind(_textureUnit);
<<<<<<< HEAD
    
    if (m_generateMipmaps) {
        GLenum mipmapFlags = GL_LINEAR_MIPMAP_LINEAR | GL_LINEAR_MIPMAP_NEAREST | GL_NEAREST_MIPMAP_LINEAR | GL_NEAREST_MIPMAP_NEAREST;
        if (m_options.m_filtering.m_min & mipmapFlags) {
            logMsg("Warning: wrong options provided for the usage of mipmap generation\n");
        }
    }
    
=======

>>>>>>> c76b04f8
    glTexParameteri(m_target, GL_TEXTURE_MIN_FILTER, m_options.m_filtering.m_min);
    glTexParameteri(m_target, GL_TEXTURE_MAG_FILTER, m_options.m_filtering.m_mag);

    glTexParameteri(m_target, GL_TEXTURE_WRAP_S, m_options.m_wrapping.m_wraps);
    glTexParameteri(m_target, GL_TEXTURE_WRAP_T, m_options.m_wrapping.m_wrapt);

    m_generation = s_validGeneration;
}

void Texture::checkValidity() {

    if (m_generation != s_validGeneration) {
        m_dirty = true;
        m_shouldResize = true;
        m_glHandle = 0;
    }
}

void Texture::update(GLuint _textureUnit) {

<<<<<<< HEAD
    checkValidity();

    if (!m_dirty) {
        return;
    }

    if (m_glHandle == 0) { // texture hasn't been initialized yet, generate it
        
        generate(_textureUnit);
        
        if (m_data.size() == 0) { m_data.assign(m_width * m_height, 0); }

    } else {
        
        bind(_textureUnit);

    }
=======
    if (!m_dirty) { return; }

    if (m_glHandle == 0) { // textures hasn't been initialized yet, generate it

        generate(_textureUnit);

        // if no data make sure texture is 0-filled at creation (useful for transform lookup)
        if (m_data.size() == 0) {
            m_data.resize(m_width * m_height);
            std::memset(m_data.data(), 0, m_data.size());
        }
    } else { bind(_textureUnit); }
>>>>>>> c76b04f8

    GLuint* data = m_data.size() > 0 ? m_data.data() : nullptr;

    // resize or push data
<<<<<<< HEAD
    if (m_shouldResize) {
        glTexImage2D(m_target, 0, m_options.m_internalFormat, m_width, m_height, 0, m_options.m_format, GL_UNSIGNED_BYTE, data);
        
        if (data && m_generateMipmaps) {
            
            // generate the mipmaps for this texture
            glGenerateMipmap(m_target);
        }
        
        m_shouldResize = false;
    }

=======
    if (data || m_shouldResize) {
        glTexImage2D(m_target, 0, m_options.m_internalFormat, m_width, m_height, 0, m_options.m_format,
                     GL_UNSIGNED_BYTE, data);
        m_shouldResize = false;
    }

    // clear cpu data
    if (data) { m_data.clear(); }

>>>>>>> c76b04f8
    // process queued sub data updates
    while (m_subData.size() > 0) {
        const TextureSubData* subData = m_subData.front().get();
        const auto& subDataBytes = *subData->m_data;

        glTexSubImage2D(m_target, 0, subData->m_xoff, subData->m_yoff, subData->m_width, subData->m_height,
                        m_options.m_format, GL_UNSIGNED_BYTE, subDataBytes.data());

        m_subData.pop();
    }

    m_dirty = false;
}

void Texture::resize(const unsigned int _width, const unsigned int _height) {
    m_width = _width;
    m_height = _height;

    m_shouldResize = true;
    m_dirty = true;
}

size_t Texture::bytesPerPixel() {
    switch (m_options.m_internalFormat) {
        case GL_ALPHA:
        case GL_LUMINANCE:
            return 1;
        case GL_LUMINANCE_ALPHA:
            return 2;
        case GL_RGB:
            return 3;
        default:
            return 4;
    }
}

GLuint Texture::getTextureUnit(GLuint _unit) {
    if (_unit >= GL_MAX_COMBINED_TEXTURE_IMAGE_UNITS) { logMsg("Warning: trying to access unavailable texture unit"); }

    return GL_TEXTURE0 + _unit;
}

void Texture::invalidateAllTextures() {

    for (GLuint i = 0; i < GL_MAX_COMBINED_TEXTURE_IMAGE_UNITS; ++i) {
        s_boundTextures[i] = 0;
    }
    s_activeSlot = GL_TEXTURE0;

    ++s_validGeneration;

}<|MERGE_RESOLUTION|>--- conflicted
+++ resolved
@@ -12,13 +12,8 @@
 GLuint Texture::s_activeSlot = GL_TEXTURE0;
 int Texture::s_validGeneration = 0;
 
-<<<<<<< HEAD
-Texture::Texture(unsigned int _width, unsigned int _height, bool _autoDelete, TextureOptions _options, bool _generateMipmaps)
-: m_options(_options), m_autoDelete(_autoDelete), m_generateMipmaps(_generateMipmaps) {
-=======
-Texture::Texture(unsigned int _width, unsigned int _height, TextureOptions _options)
-    : m_options(_options) {
->>>>>>> c76b04f8
+Texture::Texture(unsigned int _width, unsigned int _height, TextureOptions _options, bool _generateMipmaps)
+    : m_options(_options), m_generateMipmaps(_generateMipmaps) {
 
     m_glHandle = 0;
     m_dirty = false;
@@ -29,12 +24,8 @@
     resize(_width, _height);
 }
 
-<<<<<<< HEAD
 Texture::Texture(const std::string& _file, TextureOptions _options, bool _generateMipmaps)
-: Texture(0, 0, true, _options, _generateMipmaps) {
-=======
-Texture::Texture(const std::string& _file, TextureOptions _options) : Texture(0, 0, _options) {
->>>>>>> c76b04f8
+    : Texture(0, 0, _options, _generateMipmaps) {
 
     unsigned int size;
     unsigned char* data = bytesFromResource(_file.c_str(), &size);
@@ -102,8 +93,9 @@
         std::memcpy(&m_data[dpos], &_subData[spos], _width * bpp);
     }
 
-    m_subData.push(
-        std::unique_ptr<TextureSubData>(new TextureSubData{std::move(subData), _xoff, _yoff, _width, _height}));
+    m_subData.push(std::unique_ptr<TextureSubData>(new TextureSubData
+        {std::move(subData), _xoff, _yoff, _width, _height}
+    ));
 
     m_dirty = true;
 }
@@ -112,18 +104,14 @@
     glGenTextures(1, &m_glHandle);
 
     bind(_textureUnit);
-<<<<<<< HEAD
-    
+
     if (m_generateMipmaps) {
         GLenum mipmapFlags = GL_LINEAR_MIPMAP_LINEAR | GL_LINEAR_MIPMAP_NEAREST | GL_NEAREST_MIPMAP_LINEAR | GL_NEAREST_MIPMAP_NEAREST;
         if (m_options.m_filtering.m_min & mipmapFlags) {
             logMsg("Warning: wrong options provided for the usage of mipmap generation\n");
         }
     }
-    
-=======
-
->>>>>>> c76b04f8
+
     glTexParameteri(m_target, GL_TEXTURE_MIN_FILTER, m_options.m_filtering.m_min);
     glTexParameteri(m_target, GL_TEXTURE_MAG_FILTER, m_options.m_filtering.m_mag);
 
@@ -144,48 +132,25 @@
 
 void Texture::update(GLuint _textureUnit) {
 
-<<<<<<< HEAD
     checkValidity();
 
-    if (!m_dirty) {
-        return;
-    }
+    if (!m_dirty) { return; }
 
     if (m_glHandle == 0) { // texture hasn't been initialized yet, generate it
-        
+
         generate(_textureUnit);
         
         if (m_data.size() == 0) { m_data.assign(m_width * m_height, 0); }
 
-    } else {
-        
-        bind(_textureUnit);
-
-    }
-=======
-    if (!m_dirty) { return; }
-
-    if (m_glHandle == 0) { // textures hasn't been initialized yet, generate it
-
-        generate(_textureUnit);
-
-        // if no data make sure texture is 0-filled at creation (useful for transform lookup)
-        if (m_data.size() == 0) {
-            m_data.resize(m_width * m_height);
-            std::memset(m_data.data(), 0, m_data.size());
-        }
     } else { bind(_textureUnit); }
->>>>>>> c76b04f8
 
     GLuint* data = m_data.size() > 0 ? m_data.data() : nullptr;
 
     // resize or push data
-<<<<<<< HEAD
     if (m_shouldResize) {
         glTexImage2D(m_target, 0, m_options.m_internalFormat, m_width, m_height, 0, m_options.m_format, GL_UNSIGNED_BYTE, data);
         
         if (data && m_generateMipmaps) {
-            
             // generate the mipmaps for this texture
             glGenerateMipmap(m_target);
         }
@@ -193,24 +158,12 @@
         m_shouldResize = false;
     }
 
-=======
-    if (data || m_shouldResize) {
-        glTexImage2D(m_target, 0, m_options.m_internalFormat, m_width, m_height, 0, m_options.m_format,
-                     GL_UNSIGNED_BYTE, data);
-        m_shouldResize = false;
-    }
-
-    // clear cpu data
-    if (data) { m_data.clear(); }
-
->>>>>>> c76b04f8
     // process queued sub data updates
     while (m_subData.size() > 0) {
         const TextureSubData* subData = m_subData.front().get();
-        const auto& subDataBytes = *subData->m_data;
 
         glTexSubImage2D(m_target, 0, subData->m_xoff, subData->m_yoff, subData->m_width, subData->m_height,
-                        m_options.m_format, GL_UNSIGNED_BYTE, subDataBytes.data());
+                        m_options.m_format, GL_UNSIGNED_BYTE, subData->m_data->data());
 
         m_subData.pop();
     }
