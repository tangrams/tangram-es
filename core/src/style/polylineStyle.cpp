--- conflicted
+++ resolved
@@ -27,19 +27,6 @@
     
     m_shaderProgram = std::make_shared<ShaderProgram>();
     m_shaderProgram->setSourceStrings(fragShaderSrcStr, vertShaderSrcStr);
-}
-
-<<<<<<< HEAD
-void PolylineStyle::setup() {
-    
-    m_material.setupProgram(m_shaderProgram);
-
-=======
-void PolylineStyle::setupFrame() {
-    clock_t t = clock();
-    m_shaderProgram->setUniformf("u_lightDirection", -1.0, -1.0, 1.0);
-    m_shaderProgram->setUniformf("u_time", ((float)t)/CLOCKS_PER_SEC);
->>>>>>> f6885d87
 }
 
 void PolylineStyle::buildPoint(Point& _point, std::string& _layer, Properties& _props, VboMesh& _mesh) {
