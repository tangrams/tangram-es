#include "polylineStyle.h"
#include "util/builders.h"
#include <ctime>

PolylineStyle::PolylineStyle(std::string _name, GLenum _drawMode) : Style(_name, _drawMode) {
    constructVertexLayout();
    constructShaderProgram();
}

void PolylineStyle::constructVertexLayout() {
    
    // TODO: Ideally this would be in the same location as the struct that it basically describes
    m_vertexLayout = std::shared_ptr<VertexLayout>(new VertexLayout({
        {"a_position", 3, GL_FLOAT, false, 0},
        {"a_texcoord", 2, GL_FLOAT, false, 0},
        {"a_extrudeNormal", 2, GL_FLOAT, false, 0},
        {"a_extrudeWidth", 1, GL_FLOAT, false, 0},
        {"a_color", 4, GL_UNSIGNED_BYTE, true, 0}
    }));
    
}

void PolylineStyle::constructShaderProgram() {
    
    std::string vertShaderSrcStr = stringFromResource("polyline.vs");
    std::string fragShaderSrcStr = stringFromResource("polyline.fs");
    
    m_shaderProgram = std::make_shared<ShaderProgram>();
<<<<<<< HEAD
    m_shaderProgram->buildFromSourceStrings(fragShaderSrcStr, vertShaderSrcStr);
    
}

void PolylineStyle::setupFrame(const std::shared_ptr<View>& _view) {
    clock_t t = clock();
    m_shaderProgram->setUniformf("u_lightDirection", -1.0, -1.0, 1.0);
    m_shaderProgram->setUniformf("u_time", ((float)t)/CLOCKS_PER_SEC);
=======
    m_shaderProgram->setSourceStrings(fragShaderSrcStr, vertShaderSrcStr);
>>>>>>> 3c31753d
}

void PolylineStyle::buildPoint(Point& _point, std::string& _layer, Properties& _props, VboMesh& _mesh) const {
    // No-op
}

void PolylineStyle::buildLine(Line& _line, std::string& _layer, Properties& _props, VboMesh& _mesh) const {
    std::vector<PosNormEnormColVertex> vertices;
    std::vector<GLushort> indices;
    std::vector<glm::vec3> points;
    std::vector<glm::vec2> texcoords;
    std::vector<glm::vec2> scalingVecs;
    
    GLuint abgr = 0xff969696; // Default road color
    float halfWidth = 0.02;
    
    if(_props.stringProps["kind"] == "highway"){
        halfWidth = 0.02;
    } else if(_props.stringProps["kind"] == "major_road"){
        halfWidth = 0.015;
    } else if(_props.stringProps["kind"] == "minor_road"){
        halfWidth = 0.01;
    } else if(_props.stringProps["kind"] == "rail"){
        halfWidth = 0.002;
    } else if(_props.stringProps["kind"] == "path"){
        halfWidth = 0.005;
    }
    
    Builders::buildScalablePolyLine(_line, points, scalingVecs, indices, texcoords);
    
    for (size_t i = 0; i < points.size(); i++) {
        glm::vec3 p = points[i];
        glm::vec2 uv = texcoords[i];
        glm::vec2 en = scalingVecs[i];
        vertices.push_back({ p.x, p.y, p.z, uv.x, uv.y, en.x, en.y, halfWidth, abgr });
    }
    
    // Make sure indices get correctly offset
    int vertOffset = _mesh.numVertices();
    for (auto& ind : indices) {
        ind += vertOffset;
    }
    
    _mesh.addVertices((GLbyte*)vertices.data(), vertices.size());
    _mesh.addIndices(indices.data(), indices.size());
}

void PolylineStyle::buildPolygon(Polygon& _polygon, std::string& _layer, Properties& _props, VboMesh& _mesh) const {
    // No-op
}<|MERGE_RESOLUTION|>--- conflicted
+++ resolved
@@ -26,18 +26,7 @@
     std::string fragShaderSrcStr = stringFromResource("polyline.fs");
     
     m_shaderProgram = std::make_shared<ShaderProgram>();
-<<<<<<< HEAD
-    m_shaderProgram->buildFromSourceStrings(fragShaderSrcStr, vertShaderSrcStr);
-    
-}
-
-void PolylineStyle::setupFrame(const std::shared_ptr<View>& _view) {
-    clock_t t = clock();
-    m_shaderProgram->setUniformf("u_lightDirection", -1.0, -1.0, 1.0);
-    m_shaderProgram->setUniformf("u_time", ((float)t)/CLOCKS_PER_SEC);
-=======
     m_shaderProgram->setSourceStrings(fragShaderSrcStr, vertShaderSrcStr);
->>>>>>> 3c31753d
 }
 
 void PolylineStyle::buildPoint(Point& _point, std::string& _layer, Properties& _props, VboMesh& _mesh) const {
