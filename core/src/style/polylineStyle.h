--- conflicted
+++ resolved
@@ -8,11 +8,7 @@
 class PolylineStyle : public Style {
 
 protected:
-<<<<<<< HEAD
-    
-=======
 
->>>>>>> 1c257cd8
     struct StyleParams {
         int32_t order = 0;
         uint32_t color = 0xffffffff;
@@ -25,11 +21,7 @@
         CapTypes outlineCap = CapTypes::BUTT;
         JoinTypes outlineJoin = JoinTypes::MITER;
     };
-<<<<<<< HEAD
-    
-=======
 
->>>>>>> 1c257cd8
     struct PosNormEnormColVertex {
         //Position Data
         GLfloat pos_x;
@@ -53,11 +45,7 @@
     virtual void buildPoint(Point& _point, void* _styleParam, Properties& _props, VboMesh& _mesh) const override;
     virtual void buildLine(Line& _line, void* _styleParam, Properties& _props, VboMesh& _mesh) const override;
     virtual void buildPolygon(Polygon& _polygon, void* _styleParam, Properties& _props, VboMesh& _mesh) const override;
-<<<<<<< HEAD
-    virtual void* parseStyleParams(StyleParamMap& _styleParamMap) const override;
-=======
     virtual void* parseStyleParams(const std::string& _layerNameID, const StyleParamMap& _styleParamMap) override;
->>>>>>> 1c257cd8
 
     typedef TypedMesh<PosNormEnormColVertex> Mesh;
 
