#include "textStyle.h"
#include "text/fontContext.h"

MapTile* TextStyle::s_processedTile = nullptr;

TextStyle::TextStyle(const std::string& _fontName, std::string _name, float _fontSize, unsigned int _color, bool _sdf, bool _sdfMultisampling, GLenum _drawMode)
: Style(_name, _drawMode), m_fontName(_fontName), m_fontSize(_fontSize), m_color(_color), m_sdf(_sdf), m_sdfMultisampling(_sdfMultisampling)  {
}

TextStyle::~TextStyle() {
}

void TextStyle::constructVertexLayout() {
    m_vertexLayout = std::shared_ptr<VertexLayout>(new VertexLayout({
        {"a_position", 2, GL_FLOAT, false, 0},
        {"a_texCoord", 2, GL_FLOAT, false, 0},
        {"a_fsid", 1, GL_FLOAT, false, 0},
    }));
}

void TextStyle::constructShaderProgram() {
    std::string frag = m_sdf ? "sdf.fs" : "text.fs";

    std::string vertShaderSrcStr = stringFromResource("text.vs");
    std::string fragShaderSrcStr = stringFromResource(frag.c_str());

    m_shaderProgram->setSourceStrings(fragShaderSrcStr, vertShaderSrcStr);

    std::string defines;

    if (m_sdf && m_sdfMultisampling) {
        defines += "#define TANGRAM_SDF_MULTISAMPLING\n";
    }

    m_shaderProgram->addSourceBlock("defines", defines);
}

void* TextStyle::parseStyleParams(const std::string& _layerNameID, const StyleParamMap& _styleParamMap) {
    return nullptr;
}

void TextStyle::buildPoint(Point& _point, void* _styleParams, Properties& _props, VboMesh& _mesh) const {
    std::vector<PosTexID> vertices;
    auto labelContainer = LabelContainer::GetInstance();
    auto ftContext = labelContainer->getFontContext();
    auto textBuffer = ftContext->getCurrentBuffer();

    if (!textBuffer) {
        return;
    }

    ftContext->setFont(m_fontName, m_fontSize * m_pixelScale);

    if (m_sdf) {
        float blurSpread = 2.5;
        ftContext->setSignedDistanceField(blurSpread);
    }

    for (auto prop : _props.stringProps) {
        if (prop.first == "name") {
            labelContainer->addLabel(*TextStyle::s_processedTile, m_name, { glm::vec2(_point), glm::vec2(_point) }, prop.second, Label::Type::POINT);
        }
    }

    ftContext->clearState();

    vertices.resize(textBuffer->getVerticesSize());

    if (textBuffer->getVertices(reinterpret_cast<float*>(vertices.data()))) {
        auto& mesh = static_cast<TextStyle::Mesh&>(_mesh);
        mesh.addVertices(std::move(vertices), {});
    }

}

void TextStyle::buildLine(Line& _line, void* _styleParams, Properties& _props, VboMesh& _mesh) const {
    std::vector<PosTexID> vertices;
    auto labelContainer = LabelContainer::GetInstance();
    auto ftContext = labelContainer->getFontContext();
    auto textBuffer = ftContext->getCurrentBuffer();

    if (!textBuffer) {
        return;
    }

    ftContext->setFont(m_fontName, m_fontSize * m_pixelScale);

    if (m_sdf) {
        float blurSpread = 2.5;
        ftContext->setSignedDistanceField(blurSpread);
    }

<<<<<<< HEAD
    int lineLength = _line.size();
    int skipOffset = floor(lineLength / 2);
    float minLength = 0.15; // default, probably need some more thoughts

    for (auto prop : _props.stringProps) {
        if (prop.first.compare("name") == 0) {
=======
    // int lineLength = _line.size();
    // int skipOffset = floor(lineLength / 2);
    // float minLength = 0.15; // default, probably need some more thoughts
    
    // if (_layer == "roads") {
    //     for (auto prop : _props.stringProps) {
    //         if (prop.first.compare("name") == 0) {
>>>>>>> 492ec243

            for (size_t i = 0; i < _line.size() - 1; i += skipOffset) {
                glm::vec2 p1 = glm::vec2(_line[i]);
                glm::vec2 p2 = glm::vec2(_line[i + 1]);

                glm::vec2 p1p2 = p2 - p1;
                float length = glm::length(p1p2);

                if (length < minLength) {
                    continue;
                }

                labelContainer->addLabel(*TextStyle::s_processedTile, m_name, { p1, p2 }, prop.second,
                                         Label::Type::LINE);
            }
        }
    }

    ftContext->clearState();

    vertices.resize(textBuffer->getVerticesSize());

    if (textBuffer->getVertices(reinterpret_cast<float*>(vertices.data()))) {
        auto& mesh = static_cast<TextStyle::Mesh&>(_mesh);
        mesh.addVertices(std::move(vertices), {});
    }
}

void TextStyle::buildPolygon(Polygon& _polygon, void* _styleParams, Properties& _props, VboMesh& _mesh) const {

    glm::vec3 centroid;
    int n = 0;

    for (auto& l : _polygon) {
        for (auto& p : l) {
            centroid.x += p.x;
            centroid.y += p.y;
            n++;
        }
    }

    centroid /= n;

    std::vector<PosTexID> vertices;
    auto labelContainer = LabelContainer::GetInstance();
    auto ftContext = labelContainer->getFontContext();
    auto textBuffer = ftContext->getCurrentBuffer();

    if (!textBuffer) {
        return;
    }

    ftContext->setFont(m_fontName, m_fontSize * m_pixelScale);

    if (m_sdf) {
        float blurSpread = 2.5;
        ftContext->setSignedDistanceField(blurSpread);
    }

    for (auto& prop : _props.stringProps) {
        if (prop.first == "name") {
            labelContainer->addLabel(*TextStyle::s_processedTile, m_name, { glm::vec2(centroid), glm::vec2(centroid) }, prop.second, Label::Type::POINT);
        }
    }

    ftContext->clearState();

    vertices.resize(textBuffer->getVerticesSize());

    if (textBuffer->getVertices(reinterpret_cast<float*>(vertices.data()))) {
        auto& mesh = static_cast<TextStyle::Mesh&>(_mesh);
        mesh.addVertices(std::move(vertices), {});
    }
}

void TextStyle::onBeginBuildTile(MapTile& _tile) const {
    auto ftContext = LabelContainer::GetInstance()->getFontContext();
    auto buffer = ftContext->genTextBuffer();

    _tile.setTextBuffer(*this, buffer);

    ftContext->lock();
    ftContext->useBuffer(buffer);

    buffer->init();

    TextStyle::s_processedTile = &_tile;
}

void TextStyle::onEndBuildTile(MapTile& _tile) const {
    auto ftContext = LabelContainer::GetInstance()->getFontContext();

    TextStyle::s_processedTile = nullptr;

    ftContext->useBuffer(nullptr);
    ftContext->unlock();
}

void TextStyle::onBeginDrawTile(const std::shared_ptr<MapTile>& _tile) {
    auto buffer = _tile->getTextBuffer(*this);

    if (buffer) {
        auto texture = buffer->getTextureTransform();

        if (texture) {
            texture->update(0);
            texture->bind(0);
            m_shaderProgram->setUniformi("u_transforms", 0);
            // resolution of the transform texture
            m_shaderProgram->setUniformf("u_tresolution", texture->getWidth(), texture->getHeight());
        }
    }
}

void TextStyle::onBeginDrawFrame(const std::shared_ptr<View>& _view, const std::shared_ptr<Scene>& _scene) {
    auto ftContext = LabelContainer::GetInstance()->getFontContext();
    const auto& atlas = ftContext->getAtlas();
    float projectionMatrix[16] = {0};

    ftContext->setScreenSize(_view->getWidth(), _view->getHeight());
    ftContext->getProjection(projectionMatrix);

    atlas->update(1);
    atlas->bind(1);
    m_shaderProgram->setUniformi("u_tex", 1);
    m_shaderProgram->setUniformf("u_resolution", _view->getWidth(), _view->getHeight());

    float r = (m_color >> 16 & 0xff) / 255.0;
    float g = (m_color >> 8  & 0xff) / 255.0;
    float b = (m_color       & 0xff) / 255.0;

    m_shaderProgram->setUniformf("u_color", r, g, b);
    m_shaderProgram->setUniformMatrix4f("u_proj", projectionMatrix);

    glEnable(GL_BLEND);
    glBlendFunc(GL_SRC_ALPHA, GL_ONE_MINUS_SRC_ALPHA);
    glDisable(GL_DEPTH_TEST);
}

void TextStyle::onEndDrawFrame() {
    glDisable(GL_BLEND);
    glEnable(GL_DEPTH_TEST);
}<|MERGE_RESOLUTION|>--- conflicted
+++ resolved
@@ -90,22 +90,12 @@
         ftContext->setSignedDistanceField(blurSpread);
     }
 
-<<<<<<< HEAD
     int lineLength = _line.size();
     int skipOffset = floor(lineLength / 2);
     float minLength = 0.15; // default, probably need some more thoughts
 
     for (auto prop : _props.stringProps) {
         if (prop.first.compare("name") == 0) {
-=======
-    // int lineLength = _line.size();
-    // int skipOffset = floor(lineLength / 2);
-    // float minLength = 0.15; // default, probably need some more thoughts
-    
-    // if (_layer == "roads") {
-    //     for (auto prop : _props.stringProps) {
-    //         if (prop.first.compare("name") == 0) {
->>>>>>> 492ec243
 
             for (size_t i = 0; i < _line.size() - 1; i += skipOffset) {
                 glm::vec2 p1 = glm::vec2(_line[i]);
