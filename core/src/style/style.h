#pragma once

#include <string>
#include <vector>
#include <mutex>

#include "data/tileData.h"
#include "gl.h"
#include "platform.h"
#include "style/material.h"
#include "tile/mapTile.h"
#include "util/vertexLayout.h"
#include "util/shaderProgram.h"
#include "util/mapProjection.h"
#include "util/builders.h"
#include "view/view.h"
#include "styleParamMap.h"
#include "csscolorparser.hpp"


enum class LightingType : char {
    none,
    vertex,
    fragment
};

namespace Tangram {
    struct Value;
    class SceneLayer;
    using Context = std::unordered_map<std::string, Value*>;
}

class Scene;

/* Means of constructing and rendering map geometry
 *
 * A Style defines a way to
 *   1. Construct map geometry into a mesh for drawing and
 *   2. Render the resulting mesh in a scene
 * Style implementations must provide functions to construct
 * a <VertexLayout> for their geometry, construct a <ShaderProgram>
 * for rendering meshes, and build point, line, and polygon
 * geometry into meshes. See <PolygonStyle> for a basic implementation.
 */
class Style {

protected:

    /* The platform pixel scale */
    float m_pixelScale = 1.0;

    /* Unique name for a style instance */
    std::string m_name;

    /* <ShaderProgram> used to draw meshes using this style */
    std::shared_ptr<ShaderProgram> m_shaderProgram;

    /* <VertexLayout> shared between meshes using this style */
    std::shared_ptr<VertexLayout> m_vertexLayout;

    /* <Material> used for drawing meshes that use this style */
    std::shared_ptr<Material> m_material;

    /* Draw mode to pass into <VboMesh>es created with this style */
    GLenum m_drawMode;

    /* Set of strings defining which data layers this style applies to,
     * along with the style paramter map corresponding to these data layers,
     * to be parsed explicitly by styles for their style parameters*/
    std::vector<Tangram::SceneLayer*> m_layers;

    /* Create <VertexLayout> corresponding to this style; subclasses must implement this and call it on construction */
    virtual void constructVertexLayout() = 0;

    /* Create <ShaderProgram> for this style; subclasses must implement this and call it on construction */
    virtual void constructShaderProgram() = 0;

    /* Build styled vertex data for point geometry and add it to the given <VboMesh> */
    virtual void buildPoint(Point& _point, void* _styleParam, Properties& _props, VboMesh& _mesh) const = 0;

    /* Build styled vertex data for line geometry and add it to the given <VboMesh> */
    virtual void buildLine(Line& _line, void* _styleParam, Properties& _props, VboMesh& _mesh) const = 0;

    /* Build styled vertex data for polygon geometry and add it to the given <VboMesh> */
    virtual void buildPolygon(Polygon& _polygon, void* _styleParam, Properties& _props, VboMesh& _mesh) const = 0;

    /* Parse StyleParamMap to apt Style property parameters, and puts in the styleParamCache
     * NOTE: layerNameID will be replaced by unique ID for a set of filter matches*/
    virtual void* parseStyleParams(const StyleParamMap& _styleParamMap) const = 0;

    /* parse color properties */
<<<<<<< HEAD
    static uint32_t parseColorProp(std::string _colorPropStr) ;
    static std::unordered_map<long long, StyleParamMap> s_styleParamMapCache;
    static std::mutex s_cacheMutex;

    /*
     * filter what layer(s) a features match and get style paramaters for this feature based on all subLayers it
     * matches
     */
    void applyLayerFiltering(const Feature& _feature, const Tangram::Context& _ctx, long long& _uniqueID,
                                        StyleParamMap& _styleParamMapMix, Tangram::SceneLayer* _uberLayer) const;
=======
    static uint32_t parseColorProp(const std::string& _colorPropStr) ;
>>>>>>> c2845541

    /* Perform any needed setup to process the data for a tile */
    virtual void onBeginBuildTile(MapTile& _tile) const;

    /* Perform any needed teardown after processing data for a tile */
    virtual void onEndBuildTile(MapTile& _tile) const;

    /* Create a new mesh object using the vertex layout corresponding to this style */
    virtual VboMesh* newMesh() const = 0;

public:

    Style(std::string _name, GLenum _drawMode);

    virtual ~Style();

    /* Add layers to which this style will apply */
    virtual void addLayer(Tangram::SceneLayer* _layer);

    /* Add styled geometry from the given <TileData> object to the given <MapTile> */
    virtual void addData(TileData& _data, MapTile& _tile, const MapProjection& _mapProjection);

    /* Perform any setup needed before drawing each frame */
    virtual void onBeginDrawFrame(const std::shared_ptr<View>& _view, const std::shared_ptr<Scene>& _scene);

    /* Perform any setup needed before drawing each tile */
    virtual void onBeginDrawTile(const std::shared_ptr<MapTile>& _tile);

    /* Perform any unsetup needed after drawing each frame */
    virtual void onEndDrawFrame() {}

    virtual void setLightingType(LightingType _lType);

    void setMaterial(const std::shared_ptr<Material>& _material);

    void setPixelScale(float _pixelScale) { m_pixelScale = _pixelScale; }

    std::shared_ptr<Material> getMaterial() { return m_material; }

    std::shared_ptr<ShaderProgram> getShaderProgram() const { return m_shaderProgram; }

    std::string getName() const { return m_name; }

};<|MERGE_RESOLUTION|>--- conflicted
+++ resolved
@@ -89,10 +89,9 @@
     virtual void* parseStyleParams(const StyleParamMap& _styleParamMap) const = 0;
 
     /* parse color properties */
-<<<<<<< HEAD
-    static uint32_t parseColorProp(std::string _colorPropStr) ;
     static std::unordered_map<long long, StyleParamMap> s_styleParamMapCache;
     static std::mutex s_cacheMutex;
+    static uint32_t parseColorProp(const std::string& _colorPropStr) ;
 
     /*
      * filter what layer(s) a features match and get style paramaters for this feature based on all subLayers it
@@ -100,9 +99,6 @@
      */
     void applyLayerFiltering(const Feature& _feature, const Tangram::Context& _ctx, long long& _uniqueID,
                                         StyleParamMap& _styleParamMapMix, Tangram::SceneLayer* _uberLayer) const;
-=======
-    static uint32_t parseColorProp(const std::string& _colorPropStr) ;
->>>>>>> c2845541
 
     /* Perform any needed setup to process the data for a tile */
     virtual void onBeginBuildTile(MapTile& _tile) const;
