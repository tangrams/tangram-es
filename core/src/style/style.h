#pragma once

#include <string>
#include <vector>

#include "data/tileData.h"
#include "gl.h"
#include "platform.h"
#include "style/material.h"
#include "scene/light.h"
#include "tile/mapTile.h"
#include "util/vertexLayout.h"
#include "util/shaderProgram.h"
#include "util/mapProjection.h"
#include "util/builders.h"
#include "view/view.h"
#include "styleParamMap.h"
#include "csscolorparser.hpp"


enum class LightingType : char {
    none,
    vertex,
    fragment
};

class Scene;

/* Means of constructing and rendering map geometry
 *
 * A Style defines a way to
 *   1. Construct map geometry into a mesh for drawing and
 *   2. Render the resulting mesh in a scene
 * Style implementations must provide functions to construct
 * a <VertexLayout> for their geometry, construct a <ShaderProgram>
 * for rendering meshes, and build point, line, and polygon
 * geometry into meshes. See <PolygonStyle> for a basic implementation.
 */
class Style {

protected:

    /* The platform pixel scale */
    float m_pixelScale = 1.0;

    /* Unique name for a style instance */
    std::string m_name;

    /* <ShaderProgram> used to draw meshes using this style */
<<<<<<< HEAD
    std::shared_ptr<ShaderProgram> m_shaderProgram = std::make_shared<ShaderProgram>();
=======
    std::shared_ptr<ShaderProgram> m_shaderProgram;
>>>>>>> c2845541

    /* <VertexLayout> shared between meshes using this style */
    std::shared_ptr<VertexLayout> m_vertexLayout;

    /* <Material> used for drawing meshes that use this style */
    std::shared_ptr<Material> m_material = std::make_shared<Material>();

    /* <LightingType> to determine how lighting will be calculated for this style */
    LightingType m_lightingType = LightingType::fragment;

    /* Draw mode to pass into <VboMesh>es created with this style */
    GLenum m_drawMode;

    /* Set of strings defining which data layers this style applies to,
<<<<<<< HEAD
     * along with the style parameters corresponding to these data layers */
    std::vector< std::pair<std::string, StyleParams> > m_layers;
=======
     * along with the style paramter map corresponding to these data layers,
     * to be parsed explicitly by styles for their style parameters*/
    std::vector< std::pair<std::string, StyleParamMap> > m_layers;
>>>>>>> c2845541

    /* Create <VertexLayout> corresponding to this style; subclasses must implement this and call it on construction */
    virtual void constructVertexLayout() = 0;

    /* Create <ShaderProgram> for this style; subclasses must implement this and call it on construction */
    virtual void constructShaderProgram() = 0;

    /* Build styled vertex data for point geometry and add it to the given <VboMesh> */
<<<<<<< HEAD
    virtual void buildPoint(Point& _point, StyleParams& _params, Properties& _props, VboMesh& _mesh) const = 0;

    /* Build styled vertex data for line geometry and add it to the given <VboMesh> */
    virtual void buildLine(Line& _line, StyleParams& _params, Properties& _props, VboMesh& _mesh) const = 0;
=======
    virtual void buildPoint(Point& _point, void* _styleParam, Properties& _props, VboMesh& _mesh) const = 0;

    /* Build styled vertex data for line geometry and add it to the given <VboMesh> */
    virtual void buildLine(Line& _line, void* _styleParam, Properties& _props, VboMesh& _mesh) const = 0;
>>>>>>> c2845541

    /* Build styled vertex data for polygon geometry and add it to the given <VboMesh> */
    virtual void buildPolygon(Polygon& _polygon, void* _styleParam, Properties& _props, VboMesh& _mesh) const = 0;

    /* Parse StyleParamMap to apt Style property parameters, and puts in the styleParamCache
     * NOTE: layerNameID will be replaced by unique ID for a set of filter matches*/
    virtual void* parseStyleParams(const std::string& _layerNameID, const StyleParamMap& _styleParamMap) = 0;

    /* parse color properties */
    static uint32_t parseColorProp(const std::string& _colorPropStr) ;

    /* Perform any needed setup to process the data for a tile */
    virtual void onBeginBuildTile(MapTile& _tile) const;

    /* Perform any needed teardown after processing data for a tile */
    virtual void onEndBuildTile(MapTile& _tile) const;

    /* Create a new mesh object using the vertex layout corresponding to this style */
    virtual VboMesh* newMesh() const = 0;

public:

    Style(std::string _name, GLenum _drawMode);

    virtual ~Style();

    /* Make this style ready to be used (call after all needed properties are set) */
    virtual void build(const std::vector<std::unique_ptr<Light>>& _lights);

    /* Add layers to which this style will apply */
<<<<<<< HEAD
    virtual void addLayer(const std::pair<std::string, StyleParams>& _layer);

    /* Add styled geometry from the given <TileData> object to the given <MapTile> */
    virtual void addData(TileData& _data, MapTile& _tile, const MapProjection& _mapProjection) const;
=======
    virtual void addLayer(const std::pair<std::string, StyleParamMap>&& _layer);

    /* Add styled geometry from the given <TileData> object to the given <MapTile> */
    virtual void addData(TileData& _data, MapTile& _tile, const MapProjection& _mapProjection);
>>>>>>> c2845541

    /* Perform any setup needed before drawing each frame */
    virtual void onBeginDrawFrame(const std::shared_ptr<View>& _view, const std::shared_ptr<Scene>& _scene);

    /* Perform any setup needed before drawing each tile */
    virtual void onBeginDrawTile(const std::shared_ptr<MapTile>& _tile);

    /* Perform any unsetup needed after drawing each frame */
    virtual void onEndDrawFrame() {}

    virtual void setLightingType(LightingType _lType);

    void setMaterial(const std::shared_ptr<Material>& _material);

    void setPixelScale(float _pixelScale) { m_pixelScale = _pixelScale; }

    std::shared_ptr<Material> getMaterial() { return m_material; }

    std::shared_ptr<ShaderProgram> getShaderProgram() const { return m_shaderProgram; }

<<<<<<< HEAD
    const std::string& getName() const { return m_name; }
=======
    std::string getName() const { return m_name; }
>>>>>>> c2845541

};<|MERGE_RESOLUTION|>--- conflicted
+++ resolved
@@ -47,11 +47,7 @@
     std::string m_name;
 
     /* <ShaderProgram> used to draw meshes using this style */
-<<<<<<< HEAD
     std::shared_ptr<ShaderProgram> m_shaderProgram = std::make_shared<ShaderProgram>();
-=======
-    std::shared_ptr<ShaderProgram> m_shaderProgram;
->>>>>>> c2845541
 
     /* <VertexLayout> shared between meshes using this style */
     std::shared_ptr<VertexLayout> m_vertexLayout;
@@ -66,14 +62,9 @@
     GLenum m_drawMode;
 
     /* Set of strings defining which data layers this style applies to,
-<<<<<<< HEAD
-     * along with the style parameters corresponding to these data layers */
-    std::vector< std::pair<std::string, StyleParams> > m_layers;
-=======
      * along with the style paramter map corresponding to these data layers,
      * to be parsed explicitly by styles for their style parameters*/
     std::vector< std::pair<std::string, StyleParamMap> > m_layers;
->>>>>>> c2845541
 
     /* Create <VertexLayout> corresponding to this style; subclasses must implement this and call it on construction */
     virtual void constructVertexLayout() = 0;
@@ -82,17 +73,10 @@
     virtual void constructShaderProgram() = 0;
 
     /* Build styled vertex data for point geometry and add it to the given <VboMesh> */
-<<<<<<< HEAD
-    virtual void buildPoint(Point& _point, StyleParams& _params, Properties& _props, VboMesh& _mesh) const = 0;
-
-    /* Build styled vertex data for line geometry and add it to the given <VboMesh> */
-    virtual void buildLine(Line& _line, StyleParams& _params, Properties& _props, VboMesh& _mesh) const = 0;
-=======
     virtual void buildPoint(Point& _point, void* _styleParam, Properties& _props, VboMesh& _mesh) const = 0;
 
     /* Build styled vertex data for line geometry and add it to the given <VboMesh> */
     virtual void buildLine(Line& _line, void* _styleParam, Properties& _props, VboMesh& _mesh) const = 0;
->>>>>>> c2845541
 
     /* Build styled vertex data for polygon geometry and add it to the given <VboMesh> */
     virtual void buildPolygon(Polygon& _polygon, void* _styleParam, Properties& _props, VboMesh& _mesh) const = 0;
@@ -123,17 +107,10 @@
     virtual void build(const std::vector<std::unique_ptr<Light>>& _lights);
 
     /* Add layers to which this style will apply */
-<<<<<<< HEAD
-    virtual void addLayer(const std::pair<std::string, StyleParams>& _layer);
-
-    /* Add styled geometry from the given <TileData> object to the given <MapTile> */
-    virtual void addData(TileData& _data, MapTile& _tile, const MapProjection& _mapProjection) const;
-=======
     virtual void addLayer(const std::pair<std::string, StyleParamMap>&& _layer);
 
     /* Add styled geometry from the given <TileData> object to the given <MapTile> */
     virtual void addData(TileData& _data, MapTile& _tile, const MapProjection& _mapProjection);
->>>>>>> c2845541
 
     /* Perform any setup needed before drawing each frame */
     virtual void onBeginDrawFrame(const std::shared_ptr<View>& _view, const std::shared_ptr<Scene>& _scene);
@@ -154,10 +131,6 @@
 
     std::shared_ptr<ShaderProgram> getShaderProgram() const { return m_shaderProgram; }
 
-<<<<<<< HEAD
     const std::string& getName() const { return m_name; }
-=======
-    std::string getName() const { return m_name; }
->>>>>>> c2845541
 
 };