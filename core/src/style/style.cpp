--- conflicted
+++ resolved
@@ -141,26 +141,6 @@
 
 }
 
-<<<<<<< HEAD
-void Style::onBeginDrawTile(const std::shared_ptr<MapTile>& _tile) {
-    // No-op by default
-=======
-void Style::setLightingType(LightingType _lType){
-
-    if ( _lType == LightingType::vertex ) {
-        m_shaderProgram->removeSourceBlock("defines", "#define TANGRAM_LIGHTING_FRAGMENT\n");
-        m_shaderProgram->addSourceBlock(   "defines", "#define TANGRAM_LIGHTING_VERTEX\n", false);
-    } else if  (_lType == LightingType::fragment ) {
-        m_shaderProgram->removeSourceBlock("defines", "#define TANGRAM_LIGHTING_VERTEX\n");
-        m_shaderProgram->addSourceBlock(   "defines", "#define TANGRAM_LIGHTING_FRAGMENT\n", false);
-    } else {
-        m_shaderProgram->removeSourceBlock("defines", "#define TANGRAM_LIGHTING_VERTEX\n");
-        m_shaderProgram->removeSourceBlock("defines", "#define TANGRAM_LIGHTING_FRAGMENT\n");
-    }
-
->>>>>>> cf25925f
-}
-
 void Style::onBeginBuildTile(MapTile& _tile) const {
     // No-op by default
 }
