--- conflicted
+++ resolved
@@ -32,12 +32,7 @@
     
     PolygonStyle(GLenum _drawMode = GL_TRIANGLES);
     PolygonStyle(std::string _name, GLenum _drawMode = GL_TRIANGLES);
-    
-<<<<<<< HEAD
-    virtual void setupFrame(const std::shared_ptr<View>& _view) override;
-    
-=======
->>>>>>> 3c31753d
+
     virtual ~PolygonStyle() {
     }
 };