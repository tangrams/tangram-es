#pragma once

#include "style.h"
#include "gl/typedMesh.h"

class DebugStyle : public Style {

protected:

    struct PosColVertex {
        // Position Data
        glm::vec3 pos;
        // Color Data
        GLuint abgr;
    };

    virtual void constructVertexLayout() override;
    virtual void constructShaderProgram() override;
<<<<<<< HEAD
    virtual void buildPoint(Point& _point, const StyleParamMap& _styleParamMap, Properties& _props, VboMesh& _mesh, MapTile& _tile) const override;
    virtual void buildLine(Line& _line, const StyleParamMap& _styleParamMap, Properties& _props, VboMesh& _mesh, MapTile& _tile) const override;
    virtual void buildPolygon(Polygon& _polygon, const StyleParamMap& _styleParamMap, Properties& _props, VboMesh& _mesh, MapTile& _tile) const override;
    virtual void addData(TileData& _data, MapTile& _tile) override;
=======

    virtual void buildPoint(Point& _point, const StyleParamMap& _styleParamMap, Properties& _props, VboMesh& _mesh) const override;
    virtual void buildLine(Line& _line, const StyleParamMap& _styleParamMap, Properties& _props, VboMesh& _mesh) const override;
    virtual void buildPolygon(Polygon& _polygon, const StyleParamMap& _styleParamMap, Properties& _props, VboMesh& _mesh) const override;
    virtual void addData(TileData& _data, Tile& _tile) override;
>>>>>>> fecbe3d4

    typedef TypedMesh<PosColVertex> Mesh;

    virtual VboMesh* newMesh() const override {
        return nullptr;
    };

public:

    DebugStyle(GLenum _drawMode = GL_LINE_LOOP);
    DebugStyle(std::string _name, GLenum _drawMode = GL_LINE_LOOP);

    virtual ~DebugStyle() {
    }

};<|MERGE_RESOLUTION|>--- conflicted
+++ resolved
@@ -16,18 +16,11 @@
 
     virtual void constructVertexLayout() override;
     virtual void constructShaderProgram() override;
-<<<<<<< HEAD
-    virtual void buildPoint(Point& _point, const StyleParamMap& _styleParamMap, Properties& _props, VboMesh& _mesh, MapTile& _tile) const override;
-    virtual void buildLine(Line& _line, const StyleParamMap& _styleParamMap, Properties& _props, VboMesh& _mesh, MapTile& _tile) const override;
-    virtual void buildPolygon(Polygon& _polygon, const StyleParamMap& _styleParamMap, Properties& _props, VboMesh& _mesh, MapTile& _tile) const override;
-    virtual void addData(TileData& _data, MapTile& _tile) override;
-=======
 
-    virtual void buildPoint(Point& _point, const StyleParamMap& _styleParamMap, Properties& _props, VboMesh& _mesh) const override;
-    virtual void buildLine(Line& _line, const StyleParamMap& _styleParamMap, Properties& _props, VboMesh& _mesh) const override;
-    virtual void buildPolygon(Polygon& _polygon, const StyleParamMap& _styleParamMap, Properties& _props, VboMesh& _mesh) const override;
+    virtual void buildPoint(Point& _point, const StyleParamMap& _styleParamMap, Properties& _props, VboMesh& _mesh, Tile& _tile) const override;
+    virtual void buildLine(Line& _line, const StyleParamMap& _styleParamMap, Properties& _props, VboMesh& _mesh, Tile& _tile) const override;
+    virtual void buildPolygon(Polygon& _polygon, const StyleParamMap& _styleParamMap, Properties& _props, VboMesh& _mesh, Tile& _tile) const override;
     virtual void addData(TileData& _data, Tile& _tile) override;
->>>>>>> fecbe3d4
 
     typedef TypedMesh<PosColVertex> Mesh;
 
