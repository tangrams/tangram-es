#include "spriteStyle.h"
#include "texture.h"

SpriteStyle::SpriteStyle(std::string _name, GLenum _drawMode) : Style(_name, _drawMode) {
}

SpriteStyle::~SpriteStyle() {

    m_texture->destroy();

}

void SpriteStyle::constructVertexLayout() {

    m_vertexLayout = std::shared_ptr<VertexLayout>(new VertexLayout({
        {"a_position", 3, GL_FLOAT, false, 0},
        {"a_uv", 2, GL_FLOAT, false, 0},
    }));

}

void SpriteStyle::constructShaderProgram() {

    std::string fragShaderSrcStr = stringFromResource("texture.fs");
    std::string vertShaderSrcStr = stringFromResource("texture.vs");

    m_shaderProgram->setSourceStrings(fragShaderSrcStr, vertShaderSrcStr);

    m_texture = std::shared_ptr<Texture>(new Texture("poi_icons_32.png"));
}

void* SpriteStyle::parseStyleParams(const std::string& _layerNameID, const StyleParamMap& _styleParamMap) {
    return nullptr;
}

void SpriteStyle::buildPoint(Point& _point, void* _styleParam, Properties& _props, VboMesh& _mesh) const {

}

void SpriteStyle::buildLine(Line& _line, void* _styleParam, Properties& _props, VboMesh& _mesh) const {

}

void SpriteStyle::buildPolygon(Polygon& _polygon, void* _styleParam, Properties& _props, VboMesh& _mesh) const {

}

void SpriteStyle::onBeginDrawFrame(const std::shared_ptr<View>& _view, const std::shared_ptr<Scene>& _scene) {
    m_texture->update(0);
    m_texture->bind(0);
    m_shaderProgram->setUniformi("u_tex", 0);
}

void SpriteStyle::addData(TileData& _data, MapTile& _tile, const MapProjection& _mapProjection) {

    Mesh* mesh = new Mesh(m_vertexLayout, m_drawMode);

    std::vector<PosUVVertex> vertices;

    vertices.reserve(4);

<<<<<<< HEAD
    float size = 0.9;
    vertices.push_back({  size,  size, 0.f, 1.f, 0.f });
    vertices.push_back({ -size,  size, 0.f, 0.f, 0.f });
    vertices.push_back({ -size, -size, 0.f, 0.f, 1.f });
    vertices.push_back({  size, -size, 0.f, 1.f, 1.f });
=======
    float size = 0.2;
    vertices.push_back({{  size,  size, 0.f },{ 1.f, 0.f }});
    vertices.push_back({{ -size,  size, 0.f },{ 0.f, 0.f }});
    vertices.push_back({{ -size, -size, 0.f },{ 0.f, 1.f }});
    vertices.push_back({{  size, -size, 0.f },{ 1.f, 1.f }});
>>>>>>> ff6f2c61

    mesh->addVertices(std::move(vertices), { 0, 1, 2, 2, 3, 0 });
    mesh->compileVertexBuffer();

    _tile.addGeometry(*this, std::unique_ptr<VboMesh>(mesh));

}<|MERGE_RESOLUTION|>--- conflicted
+++ resolved
@@ -59,19 +59,11 @@
 
     vertices.reserve(4);
 
-<<<<<<< HEAD
-    float size = 0.9;
-    vertices.push_back({  size,  size, 0.f, 1.f, 0.f });
-    vertices.push_back({ -size,  size, 0.f, 0.f, 0.f });
-    vertices.push_back({ -size, -size, 0.f, 0.f, 1.f });
-    vertices.push_back({  size, -size, 0.f, 1.f, 1.f });
-=======
     float size = 0.2;
     vertices.push_back({{  size,  size, 0.f },{ 1.f, 0.f }});
     vertices.push_back({{ -size,  size, 0.f },{ 0.f, 0.f }});
     vertices.push_back({{ -size, -size, 0.f },{ 0.f, 1.f }});
     vertices.push_back({{  size, -size, 0.f },{ 1.f, 1.f }});
->>>>>>> ff6f2c61
 
     mesh->addVertices(std::move(vertices), { 0, 1, 2, 2, 3, 0 });
     mesh->compileVertexBuffer();
