#include "debugStyle.h"

#include "tangram.h"
#include "tile/mapTile.h"
#include "util/shaderProgram.h"

#include <vector>
#include <memory>
#include <string>

DebugStyle::DebugStyle(std::string _name, GLenum _drawMode) : Style(_name, _drawMode) {
}

void DebugStyle::constructVertexLayout() {

    m_vertexLayout = std::shared_ptr<VertexLayout>(new VertexLayout({
        {"a_position", 3, GL_FLOAT, false, 0},
        {"a_color", 4, GL_UNSIGNED_BYTE, true, 0}
    }));

}

void DebugStyle::constructShaderProgram() {

    std::string vertShaderSrcStr = stringFromResource("debug.vs");
    std::string fragShaderSrcStr = stringFromResource("debug.fs");

    m_shaderProgram->setSourceStrings(fragShaderSrcStr, vertShaderSrcStr);

}

void DebugStyle::addData(TileData &_data, MapTile &_tile) {

    if (Tangram::getDebugFlag(Tangram::DebugFlags::tile_bounds)) {

        Mesh* mesh = new Mesh(m_vertexLayout, m_drawMode);

        // Add four vertices to draw the outline of the tile in red

        std::vector<PosColVertex> vertices;

        GLuint abgr = 0xff0000ff;

        vertices.reserve(4);
        vertices.push_back({{ -1.f, -1.f, 0.f }, abgr });
        vertices.push_back({{  1.f, -1.f, 0.f }, abgr });
        vertices.push_back({{  1.f,  1.f, 0.f }, abgr });
        vertices.push_back({{ -1.f,  1.f, 0.f }, abgr });

        mesh->addVertices(std::move(vertices), { 0, 1, 2, 3, 0 });
        mesh->compileVertexBuffer();

        _tile.addGeometry(*this, std::unique_ptr<VboMesh>(mesh));

    }

}

<<<<<<< HEAD
void DebugStyle::buildPoint(Point &_point, const StyleParamMap& _styleParamMap, Properties &_props, VboMesh &_mesh) const {
=======
void DebugStyle::buildPoint(Point &_point, void* _styleParams, Properties &_props, VboMesh &_mesh, MapTile& _tile) const {
>>>>>>> 86e26e46

    // No-op

}

<<<<<<< HEAD
void DebugStyle::buildLine(Line &_line, const StyleParamMap& _styleParamMap, Properties &_props, VboMesh &_mesh) const {
=======
void DebugStyle::buildLine(Line &_line, void* _styleParams, Properties &_props, VboMesh &_mesh, MapTile& _tile) const {
>>>>>>> 86e26e46

    // No-op

}

<<<<<<< HEAD
void DebugStyle::buildPolygon(Polygon &_polygon, const StyleParamMap& _styleParamMap, Properties &_props, VboMesh &_mesh) const {
=======
void DebugStyle::buildPolygon(Polygon &_polygon, void* _styleParams, Properties &_props, VboMesh &_mesh, MapTile& _tile) const {
>>>>>>> 86e26e46

    // No-op

}<|MERGE_RESOLUTION|>--- conflicted
+++ resolved
@@ -54,34 +54,4 @@
 
     }
 
-}
-
-<<<<<<< HEAD
-void DebugStyle::buildPoint(Point &_point, const StyleParamMap& _styleParamMap, Properties &_props, VboMesh &_mesh) const {
-=======
-void DebugStyle::buildPoint(Point &_point, void* _styleParams, Properties &_props, VboMesh &_mesh, MapTile& _tile) const {
->>>>>>> 86e26e46
-
-    // No-op
-
-}
-
-<<<<<<< HEAD
-void DebugStyle::buildLine(Line &_line, const StyleParamMap& _styleParamMap, Properties &_props, VboMesh &_mesh) const {
-=======
-void DebugStyle::buildLine(Line &_line, void* _styleParams, Properties &_props, VboMesh &_mesh, MapTile& _tile) const {
->>>>>>> 86e26e46
-
-    // No-op
-
-}
-
-<<<<<<< HEAD
-void DebugStyle::buildPolygon(Polygon &_polygon, const StyleParamMap& _styleParamMap, Properties &_props, VboMesh &_mesh) const {
-=======
-void DebugStyle::buildPolygon(Polygon &_polygon, void* _styleParams, Properties &_props, VboMesh &_mesh, MapTile& _tile) const {
->>>>>>> 86e26e46
-
-    // No-op
-
 }