--- conflicted
+++ resolved
@@ -49,19 +49,11 @@
         GLuint abgr = 0xff0000ff;
 
         vertices.reserve(4);
-<<<<<<< HEAD
-        vertices.push_back({ -1.f, -1.f, 0.f, abgr });
-        vertices.push_back({  1.f, -1.f, 0.f, abgr });
-        vertices.push_back({  1.f,  1.f, 0.f, abgr });
-        vertices.push_back({ -1.f,  1.f, 0.f, abgr });
-
-=======
         vertices.push_back({{ -1.f, -1.f, 0.f }, abgr });
         vertices.push_back({{  1.f, -1.f, 0.f }, abgr });
         vertices.push_back({{  1.f,  1.f, 0.f }, abgr });
         vertices.push_back({{ -1.f,  1.f, 0.f }, abgr });
         
->>>>>>> ed5d43d5
         mesh->addVertices(std::move(vertices), { 0, 1, 2, 3, 0 });
         mesh->compileVertexBuffer();
 
