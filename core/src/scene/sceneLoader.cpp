--- conflicted
+++ resolved
@@ -1,7 +1,6 @@
 #include "sceneLoader.h"
 
 #include <vector>
-#include <cstdio>
 #include "platform.h"
 #include "scene.h"
 #include "tileManager.h"
@@ -707,21 +706,11 @@
             std::string styleName = groupIt->first.as<std::string>();
             parseStyleProps(groupIt->second, paramMap);
 
-<<<<<<< HEAD
             // match layer to the style in scene with the given name
             for (auto& style : scene.getStyles()) {
                 if (style->getName() == styleName) {
-                    style->addLayer({ name, params });
+                    style->addLayer({ name, paramMap });
                 }
-=======
-            // match to built-in styles
-            if (styleName == "polygons") {
-                polygonStyle->addLayer({ name, std::move(paramMap) });
-            } else if (styleName == "lines") {
-                polylineStyle->addLayer({ name, std::move(paramMap) });
-            } else if (styleName == "text") {
-                // TODO
->>>>>>> c2845541
             }
 
         }
