--- conflicted
+++ resolved
@@ -189,15 +189,7 @@
     auto& sceneNode = m_sceneNodes[sceneUrl];
 
     try {
-<<<<<<< HEAD
-#ifdef TANGRAM_WINDOWS
-        sceneNode.yaml = YAML::Load(sceneYaml);
-#else
-        sceneNode.yaml = YAML::Load(sceneYaml, length);
-#endif
-=======
         sceneNode.yaml = YamlUtil::loadNoCopy(sceneYaml, length);
->>>>>>> 6d64c66b
     } catch (const YAML::ParserException& e) {
         LOGE("Parsing scene config '%s'", e.what());
         return;
