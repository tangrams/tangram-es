--- conflicted
+++ resolved
@@ -188,11 +188,7 @@
     auto& sceneNode = m_sceneNodes[sceneUrl];
 
     try {
-<<<<<<< HEAD
-#ifdef TANGRAM_WINDOWS
-=======
 #ifdef _MSC_VER
->>>>>>> 60bdf493
         sceneNode.yaml = YAML::Load(sceneYaml);
 #else
         sceneNode.yaml = YAML::Load(sceneYaml, length);
