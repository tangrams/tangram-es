--- conflicted
+++ resolved
@@ -24,13 +24,10 @@
     static std::string s_classBlock;
     
     glm::vec3 m_direction;
-<<<<<<< HEAD
     glm::vec3 m_direction_eye;
-=======
 
 private:
 
     static std::string s_typeName;
     
->>>>>>> 32aed729
 };