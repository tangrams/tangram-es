--- conflicted
+++ resolved
@@ -2,6 +2,7 @@
 
 #include <memory>
 #include <utility>
+#include <cmath>
 
 #include "platform.h"
 #include "tile/tileManager.h"
@@ -24,7 +25,6 @@
     logMsg("%s\n", "initialize");
 
     // Create view
-<<<<<<< HEAD
     if (!m_view) {
         m_view = std::make_shared<View>();
         
@@ -32,30 +32,6 @@
         glm::dvec2 target = m_view->getMapProjection().LonLatToMeters(glm::dvec2(-74.00796, 40.70361));
         m_view->setPosition(target.x, target.y);
     }
-=======
-    m_view = std::make_shared<View>();
-
-    // Move the view to coordinates in Manhattan so we have something interesting to test
-    glm::dvec2 target = m_view->getMapProjection().LonLatToMeters(glm::dvec2(-74.00796, 40.70361));
-    m_view->setPosition(target.x, target.y);
-
-    // Load style(s); hard-coded for now
-    std::unique_ptr<Style> polyStyle(new PolygonStyle("Polygon"));
-    polyStyle->addLayers({
-        "buildings",
-        "water",
-        "earth",
-        "landuse"
-    });
-    
-    std::unique_ptr<Style> linesStyle(new PolylineStyle("Polyline"));
-    linesStyle->addLayers({"roads"});
-
-    // Create a scene definition and add the style
-    m_scene = std::make_shared<Scene>();
-    m_scene->addStyle(std::move(polyStyle));
-    m_scene->addStyle(std::move(linesStyle));
->>>>>>> e948182b
 
     // Create a scene object
     if (!m_scene) {
@@ -67,12 +43,13 @@
             "buildings",
             "water",
             "earth",
-            "landuse",
-            "roads"
+            "landuse"
         });
-        
         m_scene->addStyle(std::move(polyStyle));
         
+        std::unique_ptr<Style> linesStyle(new PolylineStyle("Polyline"));
+        linesStyle->addLayers({"roads"});
+        m_scene->addStyle(std::move(linesStyle));
     }
 
     // Create a tileManager
