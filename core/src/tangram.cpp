#include "tangram.h"

#include <memory>
#include <utility>
#include <cmath>
#include <set>

#include "platform.h"
#include "tile/tileManager.h"
#include "view/view.h"
#include "data/geoJsonSource.h"
#include "data/protobufSource.h"

#include "style/polygonStyle.h"
#include "style/polylineStyle.h"
#include "style/textStyle.h"
#include "style/debugTextStyle.h"
#include "style/debugStyle.h"
#include "style/spriteStyle.h"
#include "scene/scene.h"
#include "scene/lights.h"
#include "util/error.h"
#include "stl_util.hpp"

namespace Tangram {

    std::unique_ptr<TileManager> m_tileManager;
    std::shared_ptr<Scene> m_scene;
    std::shared_ptr<View> m_view;
    std::shared_ptr<LabelContainer> m_labelContainer;
    std::shared_ptr<FontContext> m_ftContext;
    std::shared_ptr<DebugStyle> m_debugStyle;

    static float g_time = 0.0;
    static unsigned long g_flags = 0;

    void initialize() {
        
        logMsg("initialize\n");

        // Create view
        if (!m_view) {
            m_view = std::make_shared<View>();
            
            // Move the view to coordinates in Manhattan so we have something interesting to test
            glm::dvec2 target = m_view->getMapProjection().LonLatToMeters(glm::dvec2(-74.00796, 40.70361));
            m_view->setPosition(target.x, target.y);
        }

        // Create a scene object
        if (!m_scene) {
            m_scene = std::make_shared<Scene>();
            
            // Load style(s); hard-coded for now
            std::unique_ptr<Style> polyStyle(new PolygonStyle("Polygon"));
            polyStyle->setLighting(LightingType::vertex);
            polyStyle->addLayers({
                "buildings",
                "water",
                "earth",
                "landuse"
            });
            m_scene->addStyle(std::move(polyStyle));
            
            std::unique_ptr<Style> linesStyle(new PolylineStyle("Polyline"));
            linesStyle->addLayers({"roads"});
            m_scene->addStyle(std::move(linesStyle));

            m_ftContext = std::make_shared<FontContext>();
            m_ftContext->addFont("FiraSans-Medium.ttf", "FiraSans");
            m_ftContext->addFont("FuturaStd-Condensed.ttf", "Futura");
            m_labelContainer = LabelContainer::GetInstance();
            m_labelContainer->setFontContext(m_ftContext);

            std::unique_ptr<Style> textStyle0(new TextStyle("FiraSans", "Textstyle0", 15.0f, 0xF7F0E1, true, true));
            textStyle0->addLayers({
                "roads",
                "places",
                "pois"
            });
            m_scene->addStyle(std::move(textStyle0));
            std::unique_ptr<Style> textStyle1(new TextStyle("Futura", "Textstyle1", 18.0f, 0x26241F, true, true));
            textStyle1->addLayers({
                "landuse",
            });
            m_scene->addStyle(std::move(textStyle1));
            
            std::unique_ptr<Style> debugTextStyle(new DebugTextStyle("FiraSans", "DebugTextStyle", 30.0f, 0xDC3522, true));
            m_scene->addStyle(std::move(debugTextStyle));

            std::unique_ptr<DebugStyle> debugStyle(new DebugStyle("Debug"));
            m_scene->addStyle(std::move(debugStyle));

            // Directional light with white diffuse color pointing Northeast and down
             
            std::unique_ptr<DirectionalLight> directionalLight(new DirectionalLight("dLight"));
            directionalLight->setAmbientColor({0.3, 0.3, 0.3, 1.0});
            directionalLight->setDiffuseColor({0.7, 0.7, 0.7, 1.0});
            directionalLight->setDirection({1.0, 1.0, -1.0});
            directionalLight->setOrigin(LightOrigin::WORLD);
            m_scene->addLight(std::move(directionalLight));

            // // Point light over downtown 
            // std::unique_ptr<PointLight> pointLight(new PointLight("pLight"));
            // pointLight->setAmbientColor({0.2, 0.2, 0.2, 1.0});
            // pointLight->setDiffuseColor({0.5, 0.5, 0.5, 1.0});
            
<<<<<<< HEAD
            // pointLight->setOrigin(LightOrigin::WORLD);
            // pointLight->setPosition({-74.00796, 40.70361, 200.0});

            // // pointLight->setOrigin(LightOrigin::GROUND);
            // // pointLight->setPosition({0.0, 0.0, 200.0});

            // // pointLight->setOrigin(LightOrigin::CAMERA);
            // // pointLight->setPosition({0.0, 0.0, -200.0});

            // pointLight->setRadius(1000);
            // m_scene->addLight(std::move(pointLight));

            // //  Spotlight over downtown 
            // std::unique_ptr<SpotLight> spotLight(new SpotLight("sLight"));
            // spotLight->setAmbientColor({0.2, 0.2, 0.2, 1.0});
            // spotLight->setDiffuseColor({0.5, 0.5, 0.5, 1.0});
            
            // spotLight->setOrigin(LightOrigin::GROUND);
            // spotLight->setPosition({-74.00796, 40.70361, 200.0});

            // spotLight->setDirection({0.2, 1.0, 0.0});
            // spotLight->setCutOff(20.,20.);
            // m_scene->addLight(std::move(spotLight));
=======
            /*std::unique_ptr<PointLight> pointLight(new PointLight("pLight"));
            pointLight->setAmbientColor({0.2, 0.2, 0.2, 1.0});
            pointLight->setDiffuseColor({0.7, 0.7, 0.7, 1.0});
            pointLight->setPosition({0.0, 0.0, -100.0});
            pointLight->setRadius(200);
            m_scene->addLight(std::move(pointLight));*/

            // Testing loading image
			// std::unique_ptr<Style> spriteStyle(new SpriteStyle("Sprite"));
            // m_scene->addStyle(std::move(spriteStyle));
>>>>>>> 0b31c016
        }

        // Create a tileManager
        if (!m_tileManager) {
            m_tileManager = TileManager::GetInstance();
            
            // Pass references to the view and scene into the tile manager
            m_tileManager->setView(m_view);
            m_tileManager->setScene(m_scene);
            
            // Add a tile data source
            // json tile source
            // std::unique_ptr<DataSource> dataSource(new GeoJsonTile());
            // protobuf tile source
            std::unique_ptr<DataSource> dataSource(new ProtobufSource());
            m_tileManager->addDataSource(std::move(dataSource));
        }

        // Set up openGL state
        glDisable(GL_BLEND);
        glDisable(GL_STENCIL_TEST);
        glEnable(GL_DEPTH_TEST);
        glClearDepthf(1.0);
        glDepthRangef(0.0, 1.0);
        glDepthMask(GL_TRUE);
        glDepthFunc(GL_LEQUAL);
        glEnable(GL_CULL_FACE);
        glFrontFace(GL_CCW);
        glCullFace(GL_BACK);
        glClearColor(0.3f, 0.3f, 0.3f, 1.0f);

        while (Error::hadGlError("Tangram::initialize()")) {}

        logMsg("finish initialize\n");

    }

    void resize(int _newWidth, int _newHeight) {
        
        logMsg("resize: %d x %d\n", _newWidth, _newHeight);

        glViewport(0, 0, _newWidth, _newHeight);

        if (m_view) {
            m_view->setSize(_newWidth, _newHeight);
        }
        
        if (m_ftContext) {
            m_ftContext->setScreenSize(m_view->getWidth(), m_view->getHeight());
        }

        while (Error::hadGlError("Tangram::resize()")) {}

    }

    void update(float _dt) {

        g_time += _dt;

        if (m_view) {
            m_view->update();

            m_tileManager->updateTileSet();

            if (m_view->changedOnLastUpdate()) {
                for (const auto& mapIDandTile : m_tileManager->getVisibleTiles()) {
                    const std::shared_ptr<MapTile>& tile = mapIDandTile.second;
                    tile->update(_dt, *m_view);
                }
            }

            if(m_view->changedOnLastUpdate() || m_tileManager->hasTileSetChanged()) {
                // update labels for specific style
                for (const auto& style : m_scene->getStyles()) {
                    for (const auto& mapIDandTile : m_tileManager->getVisibleTiles()) {
                        const std::shared_ptr<MapTile>& tile = mapIDandTile.second;
                        tile->updateLabels(_dt, *style, *m_view);
                    }
                }
                
                // manage occlusions
                LabelContainer::GetInstance()->updateOcclusions();
                
                for (const auto& style : m_scene->getStyles()) {
                    for (const auto& mapIDandTile : m_tileManager->getVisibleTiles()) {
                        const std::shared_ptr<MapTile>& tile = mapIDandTile.second;
                        tile->pushLabelTransforms(*style);
                    }
                }
            }
        }
        
        if(m_scene) {
            // Update lights and styles
        }   
    }

    void render() {
        
        // Set up openGL for new frame
        glClear(GL_COLOR_BUFFER_BIT | GL_DEPTH_BUFFER_BIT);

        // Loop over all styles
        for (const auto& style : m_scene->getStyles()) {
            style->setupFrame(m_view, m_scene);

            // Loop over all tiles in m_tileSet
            for (const auto& mapIDandTile : m_tileManager->getVisibleTiles()) {
                const std::shared_ptr<MapTile>& tile = mapIDandTile.second;
                if (tile->hasGeometry()) {
                    // Draw tile!
                    style->setupTile(tile);
                    tile->draw(*style, *m_view);
                }
            }

            style->teardown();
        }
        
        while (Error::hadGlError("Tangram::render()")) {}
    }

    void setPixelScale(float _pixelsPerPoint) {
        
        if (m_view) {
            m_view->setPixelScale(_pixelsPerPoint);
        }

        for (auto& style : m_scene->getStyles()) {
            style->setPixelScale(_pixelsPerPoint);
        }
        
    }
        
    void handleTapGesture(float _posX, float _posY) {
        
        float viewCenterX = 0.5f * m_view->getWidth();
        float viewCenterY = 0.5f * m_view->getHeight();
        
        m_view->screenToGroundPlane(viewCenterX, viewCenterY);
        m_view->screenToGroundPlane(_posX, _posY);

        m_view->translate((_posX - viewCenterX), (_posY - viewCenterY));

    }

    void handleDoubleTapGesture(float _posX, float _posY) {
        
        handlePinchGesture(_posX, _posY, 2.f);
        
    }

    void handlePanGesture(float _startX, float _startY, float _endX, float _endY) {
        
        m_view->screenToGroundPlane(_startX, _startY);
        m_view->screenToGroundPlane(_endX, _endY);

        m_view->translate(_startX - _endX, _startY - _endY);

    }

    void handlePinchGesture(float _posX, float _posY, float _scale) {
        
        float viewCenterX = 0.5f * m_view->getWidth();
        float viewCenterY = 0.5f * m_view->getHeight();
        
        m_view->screenToGroundPlane(viewCenterX, viewCenterY);
        m_view->screenToGroundPlane(_posX, _posY);
        
        m_view->translate((_posX - viewCenterX)*(1-1/_scale), (_posY - viewCenterY)*(1-1/_scale));
        
        m_view->zoom(log2f(_scale));
    }
        
    void handleRotateGesture(float _posX, float _posY, float _radians) {
        
        m_view->screenToGroundPlane(_posX, _posY);
        m_view->orbit(_posX, _posY, _radians);
        
    }

    void handleShoveGesture(float _distance) {
        
        m_view->pitch(_distance);
        
    }
    
    void setDebugFlag(DebugFlags _flag, bool _on) {
        
        if (_on) {
            g_flags |= (1 << _flag); // |ing with a bitfield that is 0 everywhere except index _flag; sets index _flag to 1
        } else {
            g_flags &= ~(1 << _flag); // &ing with a bitfield that is 1 everywhere except index _flag; sets index _flag to 0
        }

        m_view->setZoom(m_view->getZoom()); // Force the view to refresh
        
    }
    
    bool getDebugFlag(DebugFlags _flag) {
        
        return (g_flags & (1 << _flag)) != 0; // &ing with a bitfield that is 0 everywhere except index _flag will yield 0 iff index _flag is 0
        
    }

    void teardown() {
        // Release resources!
        logMsg("teardown\n");
        m_tileManager.reset();
        m_scene.reset();
        m_view.reset();
    }

    void onContextDestroyed() {
        
        logMsg("context destroyed\n");
        
        // The OpenGL context has been destroyed since the last time resources were created,
        // so we invalidate all data that depends on OpenGL object handles.

        // ShaderPrograms are invalidated and immediately rebuilt
        ShaderProgram::invalidateAllPrograms();

        // Buffer objects are invalidated and re-uploaded the next time they are used
        VboMesh::invalidateAllVBOs();
        
    }
    
}<|MERGE_RESOLUTION|>--- conflicted
+++ resolved
@@ -100,47 +100,17 @@
             directionalLight->setOrigin(LightOrigin::WORLD);
             m_scene->addLight(std::move(directionalLight));
 
-            // // Point light over downtown 
+            // Point light
             // std::unique_ptr<PointLight> pointLight(new PointLight("pLight"));
             // pointLight->setAmbientColor({0.2, 0.2, 0.2, 1.0});
             // pointLight->setDiffuseColor({0.5, 0.5, 0.5, 1.0});
-            
-<<<<<<< HEAD
-            // pointLight->setOrigin(LightOrigin::WORLD);
-            // pointLight->setPosition({-74.00796, 40.70361, 200.0});
-
-            // // pointLight->setOrigin(LightOrigin::GROUND);
-            // // pointLight->setPosition({0.0, 0.0, 200.0});
-
-            // // pointLight->setOrigin(LightOrigin::CAMERA);
-            // // pointLight->setPosition({0.0, 0.0, -200.0});
-
-            // pointLight->setRadius(1000);
+            // pointLight->setPosition({0.0, 0.0, -100.0});
+            // pointLight->setRadius(200);
             // m_scene->addLight(std::move(pointLight));
-
-            // //  Spotlight over downtown 
-            // std::unique_ptr<SpotLight> spotLight(new SpotLight("sLight"));
-            // spotLight->setAmbientColor({0.2, 0.2, 0.2, 1.0});
-            // spotLight->setDiffuseColor({0.5, 0.5, 0.5, 1.0});
-            
-            // spotLight->setOrigin(LightOrigin::GROUND);
-            // spotLight->setPosition({-74.00796, 40.70361, 200.0});
-
-            // spotLight->setDirection({0.2, 1.0, 0.0});
-            // spotLight->setCutOff(20.,20.);
-            // m_scene->addLight(std::move(spotLight));
-=======
-            /*std::unique_ptr<PointLight> pointLight(new PointLight("pLight"));
-            pointLight->setAmbientColor({0.2, 0.2, 0.2, 1.0});
-            pointLight->setDiffuseColor({0.7, 0.7, 0.7, 1.0});
-            pointLight->setPosition({0.0, 0.0, -100.0});
-            pointLight->setRadius(200);
-            m_scene->addLight(std::move(pointLight));*/
 
             // Testing loading image
 			// std::unique_ptr<Style> spriteStyle(new SpriteStyle("Sprite"));
             // m_scene->addStyle(std::move(spriteStyle));
->>>>>>> 0b31c016
         }
 
         // Create a tileManager
@@ -259,7 +229,7 @@
 
             style->teardown();
         }
-        
+
         while (Error::hadGlError("Tangram::render()")) {}
     }
 
