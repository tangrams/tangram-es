#include "tangram.h"

#include "platform.h"
#include "scene/scene.h"
#include "scene/sceneLoader.h"
#include "style/style.h"
#include "text/fontContext.h"
#include "labels/labels.h"
#include "tile/tileManager.h"
#include "tile/tile.h"
#include "gl/error.h"
#include "gl/shaderProgram.h"
#include "scene/skybox.h"
#include "view/view.h"
#include "gl/renderState.h"
#include "util/inputHandler.h"
#include <memory>
#include <cmath>
#include <bitset>

namespace Tangram {

std::unique_ptr<TileManager> m_tileManager;
std::shared_ptr<Scene> m_scene;
std::shared_ptr<View> m_view;
std::unique_ptr<Labels> m_labels;
std::shared_ptr<FontContext> m_ftContext;
std::shared_ptr<Skybox> m_skybox;
std::unique_ptr<InputHandler> m_inputHandler;

static float g_time = 0.0;
static std::bitset<8> g_flags = 0;

void initialize() {

    logMsg("initialize\n");

    if (!m_tileManager) {

        // Create view
        m_view = std::make_shared<View>();

        // Create a scene object
        m_scene = std::make_shared<Scene>();

        // Input handler
        m_inputHandler = std::unique_ptr<InputHandler>(new InputHandler(m_view));

        m_skybox = std::shared_ptr<Skybox>(new Skybox("cubemap.png"));
        m_skybox->init();

        // Create a tileManager
        m_tileManager = TileManager::GetInstance();

        // Pass references to the view and scene into the tile manager
        m_tileManager->setView(m_view);
        m_tileManager->setScene(m_scene);

        // Font and label setup
        m_ftContext = FontContext::GetInstance();
        m_ftContext->addFont("FiraSans-Medium.ttf", "FiraSans");
        m_labels = std::unique_ptr<Labels>(new Labels());

        SceneLoader loader;
        loader.loadScene("config.yaml", *m_scene, *m_tileManager, *m_view);

    }

    RenderState::configure();

    while (Error::hadGlError("Tangram::initialize()")) {}

    logMsg("finish initialize\n");

}

void resize(int _newWidth, int _newHeight) {

    logMsg("resize: %d x %d\n", _newWidth, _newHeight);

    glViewport(0, 0, _newWidth, _newHeight);

    if (m_view) {
        m_view->setSize(_newWidth, _newHeight);
    }

    while (Error::hadGlError("Tangram::resize()")) {}

}

void update(float _dt) {

    g_time += _dt;

    m_inputHandler->update(_dt);

    m_view->update();

    m_tileManager->updateTileSet();

    if (m_view->changedOnLastUpdate() || m_tileManager->hasTileSetChanged() || m_labels->needUpdate()) {

<<<<<<< HEAD
            for (const auto& mapIDandTile : m_tileManager->getVisibleTiles()) {
                const auto& tile = mapIDandTile.second;
                if (tile->isReady()) {
                    tile->update(_dt, *m_view);
                }
            }

            // update labels for specific style
            for (const auto& style : m_scene->styles()) {
                for (const auto& mapIDandTile : m_tileManager->getVisibleTiles()) {
                    const auto& tile = mapIDandTile.second;
                    if (tile->isReady()) {
                        tile->updateLabels(_dt, *style, *m_view);
                    }
                }
            }

            // manage occlusions
            m_labels->updateOcclusions();

            for (const auto& style : m_scene->styles()) {
                for (const auto& mapIDandTile : m_tileManager->getVisibleTiles()) {
                    const auto& tile = mapIDandTile.second;
                    if (tile->isReady()) {
                        tile->pushLabelTransforms(*style, m_labels);
                    }
                }
=======
        auto tileSet = m_tileManager->getVisibleTiles();

        for (const auto& mapIDandTile : tileSet) {
            const auto& tile = mapIDandTile.second;
            if (tile->isReady()) {
                tile->update(_dt, *m_view);
>>>>>>> 909ef1e9
            }
        }

        m_labels->update(*m_view, _dt, m_scene->getStyles(), tileSet);
    }

    if (m_scene) {
        // Update lights and styles
    }
}

void render() {

    // Set up openGL for new frame
    glClear(GL_COLOR_BUFFER_BIT | GL_DEPTH_BUFFER_BIT);

    // Loop over all styles
<<<<<<< HEAD
    for (const auto& style : m_scene->styles()) {
        style->onBeginDrawFrame(m_view, m_scene);
=======
    for (const auto& style : m_scene->getStyles()) {
        style->onBeginDrawFrame(*m_view, *m_scene);
>>>>>>> 909ef1e9

        // Loop over all tiles in m_tileSet
        for (const auto& mapIDandTile : m_tileManager->getVisibleTiles()) {
            const std::shared_ptr<Tile>& tile = mapIDandTile.second;
            if (tile->isReady()) {
                // Draw tile!
                tile->draw(*style, *m_view);
            }
        }

        style->onEndDrawFrame();
    }

    m_skybox->draw(*m_view);

    m_labels->drawDebug(*m_view);

    while (Error::hadGlError("Tangram::render()")) {}
}

void setPosition(double _lon, double _lat) {

    glm::dvec2 meters = m_view->getMapProjection().LonLatToMeters({ _lon, _lat});
    m_view->setPosition(meters.x, meters.y);
    requestRender();

}

void getPosition(double& _lon, double& _lat) {

    glm::dvec2 meters(m_view->getPosition().x, m_view->getPosition().y);
    glm::dvec2 degrees = m_view->getMapProjection().MetersToLonLat(meters);
    _lon = degrees.x;
    _lat = degrees.y;

}

void setZoom(float _z) {

    m_view->setZoom(_z);
    requestRender();

}

float getZoom() {

    return m_view->getZoom();

}

void setRotation(float _radians) {

    m_view->setRoll(_radians);
    requestRender();

}

float getRotation() {

    return m_view->getRoll();

}

void setTilt(float _radians) {

    m_view->setPitch(_radians);
    requestRender();

}

float getTilt() {

    return m_view->getPitch();

}

void screenToWorldCoordinates(double& _x, double& _y) {

    float screenX = _x, screenY = _y;
    m_view->screenToGroundPlane(screenX, screenY);
    glm::dvec2 meters(screenX + m_view->getPosition().x, screenY + m_view->getPosition().y);
    glm::dvec2 lonLat = m_view->getMapProjection().MetersToLonLat(meters);
    _x = lonLat.x;
    _y = lonLat.y;

}

void setPixelScale(float _pixelsPerPoint) {

    if (m_view) {
        m_view->setPixelScale(_pixelsPerPoint);
    }

    for (auto& style : m_scene->styles()) {
        style->setPixelScale(_pixelsPerPoint);
    }

}

void handleTapGesture(float _posX, float _posY) {

    m_inputHandler->handleTapGesture(_posX, _posY);

}

void handleDoubleTapGesture(float _posX, float _posY) {

    m_inputHandler->handleDoubleTapGesture(_posX, _posY);

}

void handlePanGesture(float _startX, float _startY, float _endX, float _endY) {

    m_inputHandler->handlePanGesture(_startX, _startY, _endX, _endY);

}

void handlePinchGesture(float _posX, float _posY, float _scale, float _velocity) {

    m_inputHandler->handlePinchGesture(_posX, _posY, _scale, _velocity);

}

void handleRotateGesture(float _posX, float _posY, float _radians) {

    m_inputHandler->handleRotateGesture(_posX, _posY, _radians);

}

void handleShoveGesture(float _distance) {

    m_inputHandler->handleShoveGesture(_distance);

}

void setDebugFlag(DebugFlags _flag, bool _on) {

    g_flags.set(_flag, _on);
    m_view->setZoom(m_view->getZoom()); // Force the view to refresh

}

bool getDebugFlag(DebugFlags _flag) {

    return g_flags.test(_flag);

}

void onContextDestroyed() {

    logMsg("context destroyed\n");

    // The OpenGL context has been destroyed since the last time resources were created,
    // so we invalidate all data that depends on OpenGL object handles.

    // ShaderPrograms are invalidated and immediately rebuilt
    ShaderProgram::invalidateAllPrograms();

    // Buffer objects are invalidated and re-uploaded the next time they are used
    VboMesh::invalidateAllVBOs();

    // Texture objects are invalidated and re-uploaded the next time they are updated
    Texture::invalidateAllTextures();

    // Reconfigure the render states
    RenderState::configure();
}

}<|MERGE_RESOLUTION|>--- conflicted
+++ resolved
@@ -100,46 +100,16 @@
 
     if (m_view->changedOnLastUpdate() || m_tileManager->hasTileSetChanged() || m_labels->needUpdate()) {
 
-<<<<<<< HEAD
-            for (const auto& mapIDandTile : m_tileManager->getVisibleTiles()) {
-                const auto& tile = mapIDandTile.second;
-                if (tile->isReady()) {
-                    tile->update(_dt, *m_view);
-                }
-            }
-
-            // update labels for specific style
-            for (const auto& style : m_scene->styles()) {
-                for (const auto& mapIDandTile : m_tileManager->getVisibleTiles()) {
-                    const auto& tile = mapIDandTile.second;
-                    if (tile->isReady()) {
-                        tile->updateLabels(_dt, *style, *m_view);
-                    }
-                }
-            }
-
-            // manage occlusions
-            m_labels->updateOcclusions();
-
-            for (const auto& style : m_scene->styles()) {
-                for (const auto& mapIDandTile : m_tileManager->getVisibleTiles()) {
-                    const auto& tile = mapIDandTile.second;
-                    if (tile->isReady()) {
-                        tile->pushLabelTransforms(*style, m_labels);
-                    }
-                }
-=======
         auto tileSet = m_tileManager->getVisibleTiles();
 
         for (const auto& mapIDandTile : tileSet) {
             const auto& tile = mapIDandTile.second;
             if (tile->isReady()) {
                 tile->update(_dt, *m_view);
->>>>>>> 909ef1e9
             }
         }
 
-        m_labels->update(*m_view, _dt, m_scene->getStyles(), tileSet);
+        m_labels->update(*m_view, _dt, m_scene->styles(), tileSet);
     }
 
     if (m_scene) {
@@ -153,13 +123,8 @@
     glClear(GL_COLOR_BUFFER_BIT | GL_DEPTH_BUFFER_BIT);
 
     // Loop over all styles
-<<<<<<< HEAD
     for (const auto& style : m_scene->styles()) {
-        style->onBeginDrawFrame(m_view, m_scene);
-=======
-    for (const auto& style : m_scene->getStyles()) {
         style->onBeginDrawFrame(*m_view, *m_scene);
->>>>>>> 909ef1e9
 
         // Loop over all tiles in m_tileSet
         for (const auto& mapIDandTile : m_tileManager->getVisibleTiles()) {
