--- conflicted
+++ resolved
@@ -24,6 +24,7 @@
 #include "glm/gtc/type_ptr.hpp"
 #include "glm/mat4x4.hpp"
 #include "glm/gtc/matrix_transform.hpp"
+#include "util/textureCube.h"
 
 namespace Tangram {
 
@@ -112,12 +113,7 @@
             directionalLight->setAmbientColor({0.3, 0.3, 0.3, 1.0});
             directionalLight->setDiffuseColor({0.7, 0.7, 0.7, 1.0});
             directionalLight->setDirection({1.0, 1.0, -1.0});
-<<<<<<< HEAD
-            m_scene->addLight(directionalLight);
-            
-            //std::unique_ptr<Style> spriteStyle(new SpriteStyle("Sprite"));
-            //m_scene->addStyle(std::move(spriteStyle));
-            
+
             // Skybox test
             {
                 std::string fragShaderSrcStr = stringFromResource("cubemap.fs");
@@ -156,7 +152,7 @@
                 m_skyboxMesh->addVertices(std::move(vertices), std::move(indices));
                 m_skyboxMesh->compileVertexBuffer();
             }
-=======
+
             directionalLight->setOrigin(LightOrigin::WORLD);
             m_scene->addLight(std::move(directionalLight));
 
@@ -171,7 +167,6 @@
             // Testing loading image
 			// std::unique_ptr<Style> spriteStyle(new SpriteStyle("Sprite"));
             // m_scene->addStyle(std::move(spriteStyle));
->>>>>>> c9088c65
         }
 
         // Create a tileManager
