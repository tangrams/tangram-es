#include "tangram.h"

#include <memory>
#include <utility>
#include <cmath>
#include <set>

#include "platform.h"
#include "tile/tileManager.h"
#include "view/view.h"
#include "style/polygonStyle.h"
#include "style/polylineStyle.h"
#include "style/textStyle.h"
#include "style/debugTextStyle.h"
#include "style/debugStyle.h"
#include "style/spriteStyle.h"
#include "scene/sceneLoader.h"
#include "scene/scene.h"
#include "util/error.h"
#include "stl_util.hpp"
#include "util/tileID.h"

namespace Tangram {

    std::unique_ptr<TileManager> m_tileManager;
    std::shared_ptr<Scene> m_scene;
    std::shared_ptr<View> m_view;
    std::shared_ptr<LabelContainer> m_labelContainer;
    std::shared_ptr<FontContext> m_ftContext;
    std::shared_ptr<DebugStyle> m_debugStyle;

    static float g_time = 0.0;
    static unsigned long g_flags = 0;

    void initialize() {
        
        logMsg("initialize\n");

        // Create view
        if (!m_view) {
            m_view = std::make_shared<View>();
        }

        // Create a scene object
        if (!m_scene) {
            m_scene = std::make_shared<Scene>();

            std::shared_ptr<Material> mat(new Material());
            mat->setAmbientEnabled(true);
            // mat->setDiffuse("sem.jpg",MappingType::SPHEREMAP);
            mat->setSpecularEnabled(false);
            //mat->setNormal("normals.jpg",MappingType::UV);
            
            // Load style(s); hard-coded for now
            std::unique_ptr<Style> polyStyle(new PolygonStyle("Polygon"));
            polyStyle->setLighting(LightingType::fragment);
            polyStyle->addLayers({
                "buildings",
                "water",
                "earth",
                "landuse"
            });
            polyStyle->setMaterial(mat);
            m_scene->addStyle(std::move(polyStyle));
            
            std::unique_ptr<Style> linesStyle(new PolylineStyle("Polyline"));
            linesStyle->setLighting(LightingType::vertex);
            linesStyle->addLayers({"roads"});
            // linesStyle->setMaterial(mat);
            m_scene->addStyle(std::move(linesStyle));

            m_ftContext = std::make_shared<FontContext>();
            m_ftContext->addFont("FiraSans-Medium.ttf", "FiraSans");
            m_ftContext->addFont("FuturaStd-Condensed.ttf", "Futura");
            m_labelContainer = LabelContainer::GetInstance();
            m_labelContainer->setFontContext(m_ftContext);
            m_labelContainer->setView(m_view);

            std::unique_ptr<Style> textStyle0(new TextStyle("FiraSans", "Textstyle0", 15.0f, 0xF7F0E1, true, true));
            textStyle0->addLayers({
                "roads",
                "places",
                "pois"
            });
            m_scene->addStyle(std::move(textStyle0));
            std::unique_ptr<Style> textStyle1(new TextStyle("Futura", "Textstyle1", 18.0f, 0x26241F, true, true));
            textStyle1->addLayers({
                "landuse",
            });
            m_scene->addStyle(std::move(textStyle1));
            
            std::unique_ptr<Style> debugTextStyle(new DebugTextStyle("FiraSans", "DebugTextStyle", 30.0f, 0xDC3522, true));
            m_scene->addStyle(std::move(debugTextStyle));

            std::unique_ptr<DebugStyle> debugStyle(new DebugStyle("Debug"));
            m_scene->addStyle(std::move(debugStyle));

            // Testing loading image
			// std::unique_ptr<Style> spriteStyle(new SpriteStyle("Sprite"));
            // m_scene->addStyle(std::move(spriteStyle));
        }

        // Create a tileManager
        if (!m_tileManager) {
            m_tileManager = TileManager::GetInstance();
            
            // Pass references to the view and scene into the tile manager
            m_tileManager->setView(m_view);
            m_tileManager->setScene(m_scene);
        }

        SceneLoader loader;
        loader.loadScene("config.yaml", *m_scene, *m_tileManager, *m_view);

        // Set up openGL state
        glDisable(GL_BLEND);
        glDisable(GL_STENCIL_TEST);
        glEnable(GL_DEPTH_TEST);
        glClearDepthf(1.0);
        glDepthRangef(0.0, 1.0);
        glDepthMask(GL_TRUE);
        glDepthFunc(GL_LEQUAL);
        glEnable(GL_CULL_FACE);
        glFrontFace(GL_CCW);
        glCullFace(GL_BACK);
        glClearColor(0.3f, 0.3f, 0.3f, 1.0f);

        while (Error::hadGlError("Tangram::initialize()")) {}

        logMsg("finish initialize\n");

    }

    void resize(int _newWidth, int _newHeight) {
        
        logMsg("resize: %d x %d\n", _newWidth, _newHeight);

        glViewport(0, 0, _newWidth, _newHeight);

        if (m_view) {
            m_view->setSize(_newWidth, _newHeight);
        }
        
        if (m_ftContext) {
            m_ftContext->setScreenSize(m_view->getWidth(), m_view->getHeight());
            m_labelContainer->setScreenSize(m_view->getWidth(), m_view->getHeight());
        }

        while (Error::hadGlError("Tangram::resize()")) {}

    }

    void update(float _dt) {
    
        g_time += _dt;

        if (m_view) {
            
            m_view->update();

            m_tileManager->updateTileSet();

<<<<<<< HEAD
            if(m_view->changedOnLastUpdate() || m_tileManager->hasTileSetChanged() || Label::s_needUpdate) {
                m_labelContainer->setViewProjectionMatrix(m_view->getViewProjectionMatrix());
                Label::s_needUpdate = false;
                
=======
            if(m_view->changedOnLastUpdate() || m_tileManager->hasTileSetChanged()) {
>>>>>>> f72fd937
                for (const auto& mapIDandTile : m_tileManager->getVisibleTiles()) {
                    const std::shared_ptr<MapTile>& tile = mapIDandTile.second;
                    tile->update(_dt, *m_view);
                }
                
                // update labels for specific style
                for (const auto& style : m_scene->getStyles()) {
                    for (const auto& mapIDandTile : m_tileManager->getVisibleTiles()) {
                        const std::shared_ptr<MapTile>& tile = mapIDandTile.second;
                        tile->updateLabels(_dt, *style, *m_view);
                    }
                }
                
                // manage occlusions
                m_labelContainer->updateOcclusions();
                
                for (const auto& style : m_scene->getStyles()) {
                    for (const auto& mapIDandTile : m_tileManager->getVisibleTiles()) {
                        const std::shared_ptr<MapTile>& tile = mapIDandTile.second;
                        tile->pushLabelTransforms(*style, m_labelContainer);
                    }
                }
            }
            
            if (Label::s_needUpdate) {
                requestRender();
            }
        }
        
        if(m_scene) {
            // Update lights and styles
        }
    }

    void render() {
        
        // Set up openGL for new frame
        glClear(GL_COLOR_BUFFER_BIT | GL_DEPTH_BUFFER_BIT);

        // Loop over all styles
        for (const auto& style : m_scene->getStyles()) {
            style->setupFrame(m_view, m_scene);

            // Loop over all tiles in m_tileSet
            for (const auto& mapIDandTile : m_tileManager->getVisibleTiles()) {
                const std::shared_ptr<MapTile>& tile = mapIDandTile.second;
                if (tile->hasGeometry()) {
                    // Draw tile!
                    style->setupTile(tile);
                    tile->draw(*style, *m_view);
                }
            }

            style->teardown();
        }

        while (Error::hadGlError("Tangram::render()")) {}
    }

    void setPixelScale(float _pixelsPerPoint) {
        
        if (m_view) {
            m_view->setPixelScale(_pixelsPerPoint);
        }

        for (auto& style : m_scene->getStyles()) {
            style->setPixelScale(_pixelsPerPoint);
        }
        
    }
        
    void handleTapGesture(float _posX, float _posY) {
        
        float viewCenterX = 0.5f * m_view->getWidth();
        float viewCenterY = 0.5f * m_view->getHeight();
        
        m_view->screenToGroundPlane(viewCenterX, viewCenterY);
        m_view->screenToGroundPlane(_posX, _posY);

        m_view->translate((_posX - viewCenterX), (_posY - viewCenterY));

    }

    void handleDoubleTapGesture(float _posX, float _posY) {
        
        handlePinchGesture(_posX, _posY, 2.f);
        
    }

    void handlePanGesture(float _startX, float _startY, float _endX, float _endY) {
        
        m_view->screenToGroundPlane(_startX, _startY);
        m_view->screenToGroundPlane(_endX, _endY);

        m_view->translate(_startX - _endX, _startY - _endY);

    }

    void handlePinchGesture(float _posX, float _posY, float _scale) {
        
        float viewCenterX = 0.5f * m_view->getWidth();
        float viewCenterY = 0.5f * m_view->getHeight();
        
        m_view->screenToGroundPlane(viewCenterX, viewCenterY);
        m_view->screenToGroundPlane(_posX, _posY);
        
        m_view->translate((_posX - viewCenterX)*(1-1/_scale), (_posY - viewCenterY)*(1-1/_scale));
        
        m_view->zoom(log2f(_scale));
    }
        
    void handleRotateGesture(float _posX, float _posY, float _radians) {
        
        m_view->screenToGroundPlane(_posX, _posY);
        m_view->orbit(_posX, _posY, _radians);
        
    }

    void handleShoveGesture(float _distance) {
        
        m_view->pitch(_distance);
        
    }
    
    void setDebugFlag(DebugFlags _flag, bool _on) {
        
        if (_on) {
            g_flags |= (1 << _flag); // |ing with a bitfield that is 0 everywhere except index _flag; sets index _flag to 1
        } else {
            g_flags &= ~(1 << _flag); // &ing with a bitfield that is 1 everywhere except index _flag; sets index _flag to 0
        }

        m_view->setZoom(m_view->getZoom()); // Force the view to refresh
        
    }
    
    bool getDebugFlag(DebugFlags _flag) {
        
        return (g_flags & (1 << _flag)) != 0; // &ing with a bitfield that is 0 everywhere except index _flag will yield 0 iff index _flag is 0
        
    }

    void teardown() {
        // Release resources!
        logMsg("teardown\n");
        m_tileManager.reset();
        m_scene.reset();
        m_view.reset();
    }

    void onContextDestroyed() {
        
        logMsg("context destroyed\n");
        
        // The OpenGL context has been destroyed since the last time resources were created,
        // so we invalidate all data that depends on OpenGL object handles.

        // ShaderPrograms are invalidated and immediately rebuilt
        ShaderProgram::invalidateAllPrograms();

        // Buffer objects are invalidated and re-uploaded the next time they are used
        VboMesh::invalidateAllVBOs();
        
    }

}
<|MERGE_RESOLUTION|>--- conflicted
+++ resolved
@@ -160,14 +160,9 @@
 
             m_tileManager->updateTileSet();
 
-<<<<<<< HEAD
             if(m_view->changedOnLastUpdate() || m_tileManager->hasTileSetChanged() || Label::s_needUpdate) {
-                m_labelContainer->setViewProjectionMatrix(m_view->getViewProjectionMatrix());
                 Label::s_needUpdate = false;
                 
-=======
-            if(m_view->changedOnLastUpdate() || m_tileManager->hasTileSetChanged()) {
->>>>>>> f72fd937
                 for (const auto& mapIDandTile : m_tileManager->getVisibleTiles()) {
                     const std::shared_ptr<MapTile>& tile = mapIDandTile.second;
                     tile->update(_dt, *m_view);
