--- conflicted
+++ resolved
@@ -3,7 +3,6 @@
 #include <memory>
 #include <utility>
 #include <cmath>
-#include <time.h>
 
 #include "platform.h"
 #include "tile/tileManager.h"
@@ -21,13 +20,9 @@
 std::unique_ptr<TileManager> m_tileManager;
 std::shared_ptr<Scene> m_scene;
 std::shared_ptr<View> m_view;
-<<<<<<< HEAD
 
 static float g_time = 0.0;
 
-=======
-    
->>>>>>> 9a413fd6
 void initialize() {
     
     logMsg("initialize\n");
@@ -114,12 +109,8 @@
 
     while (Error::hadGlError("Tangram::initialize()")) {}
 
-<<<<<<< HEAD
-    logMsg("%s\n", "finish initialize");
-=======
     logMsg("finish initialize\n");
 
->>>>>>> 9a413fd6
 }
 
 void resize(int _newWidth, int _newHeight) {
@@ -266,7 +257,6 @@
     // Buffer objects are invalidated and re-uploaded the next time they are used
     VboMesh::invalidateAllVBOs();
     
-    
 }
     
 }