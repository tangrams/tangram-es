#include "data/clientGeoJsonSource.h"
#define GEOJSONVT_CUSTOM_TAGS
#include "mapbox/geojsonvt/geojsonvt_types.hpp"
#include "mapbox/geojsonvt/geojsonvt.hpp"
#include "mapbox/geojsonvt/geojsonvt_convert.hpp"
#include "platform.h"
#include "tangram.h"
#include "data/propertyItem.h"
#include "data/tileData.h"
#include "tile/tile.h"
#include "tile/tileTask.h"
#include "util/geom.h"
#include "view/view.h"

#include <regex>

using namespace mapbox::util;

namespace Tangram {

const double extent = 4096;
const uint32_t indexMaxPoints = 100000;
double tolerance = 1E-8;

std::shared_ptr<TileTask> ClientGeoJsonSource::createTask(TileID _tileId, int _subTask) {
    return std::make_shared<TileTask>(_tileId, shared_from_this(), _subTask);
}

// Transform a geojsonvt::TilePoint into the corresponding Tangram::Point
Point transformPoint(geojsonvt::TilePoint pt) {
    return { pt.x / extent, 1. - pt.y / extent, 0 };
}

// TODO: pass scene's resourcePath to constructor to be used with `stringFromFile`
ClientGeoJsonSource::ClientGeoJsonSource(std::shared_ptr<Platform> _platform, const std::string& _name, const std::string& _url,
                                         int32_t _minDisplayZoom, int32_t _maxDisplayZoom, int32_t _maxZoom)
    : TileSource(_name, nullptr, _minDisplayZoom, _maxDisplayZoom, _maxZoom), m_platform(_platform) {

    // TODO: handle network url for client datasource data
    // TODO: generic uri handling
    m_generateGeometry = true;

    if (!_url.empty()) {
        std::regex r("^(http|https):/");
        std::smatch match;
        if (std::regex_search(_url, match, r)) {
            m_platform->startUrlRequest(_url,
                    [&, this](std::vector<char>&& rawData) {
                        addData(std::string(rawData.begin(), rawData.end()));
                        m_hasPendingData = false;
                    });
            m_hasPendingData = true;
        } else {
            // Load from file
            const auto& string = m_platform->stringFromFile(_url.c_str());
            addData(string);
        }
    }
}

ClientGeoJsonSource::~ClientGeoJsonSource() {}

void ClientGeoJsonSource::beginChangeBlock()
{
    m_inChangeBlock = true;
}
  
void ClientGeoJsonSource::endChangeBlock()
{
    m_inChangeBlock = false;

    std::lock_guard<std::mutex> lock(m_mutexStore);
    m_store = std::make_unique<GeoJSONVT>(m_features, m_maxZoom, m_maxZoom, indexMaxPoints, tolerance);
    m_generation++;

}
  
void ClientGeoJsonSource::addData(const std::string& _data) {

    auto features = geojsonvt::GeoJSONVT::convertFeatures(_data);

    for (auto& f : features) {
        m_features.push_back(std::move(f));
    }

    if(!m_inChangeBlock) {
      std::lock_guard<std::mutex> lock(m_mutexStore);
      m_store = std::make_unique<GeoJSONVT>(m_features, m_maxZoom, m_maxZoom, indexMaxPoints, tolerance);
      m_generation++;
    }
}

void ClientGeoJsonSource::loadTileData(std::shared_ptr<TileTask> _task, TileTaskCb _cb) {

    if (m_hasPendingData) {
        return;
    }

    if (_task->needsLoading()) {
        _task->startedLoading();

        _cb.func(_task);
    }

    // Load subsources
    TileSource::loadTileData(_task, _cb);
}

void ClientGeoJsonSource::clearData() {

    m_features.clear();

    if(!m_inChangeBlock) {
      std::lock_guard<std::mutex> lock(m_mutexStore);
<<<<<<< HEAD
      m_store.reset();
=======
      m_store = std::make_unique<GeoJSONVT>(m_features, m_maxZoom, m_maxZoom, indexMaxPoints, tolerance);
>>>>>>> 885a67ee
      m_generation++;
    }
}

void ClientGeoJsonSource::addPoint(const Properties& _tags, LngLat _point) {

    auto container = geojsonvt::Convert::project({ geojsonvt::LonLat(_point.longitude, _point.latitude) }, tolerance);

    geojsonvt::Tags tags;

    auto feature = geojsonvt::Convert::create(geojsonvt::Tags{std::make_shared<Properties>(_tags)},
                                              geojsonvt::ProjectedFeatureType::Point,
                                              container.members);

    m_features.push_back(std::move(feature));

    if(!m_inChangeBlock) {
      std::lock_guard<std::mutex> lock(m_mutexStore);
      m_store = std::make_unique<GeoJSONVT>(m_features, m_maxZoom, m_maxZoom, indexMaxPoints, tolerance);
      m_generation++;
    }
}

void ClientGeoJsonSource::addLine(const Properties& _tags, const Coordinates& _line) {
    auto& line = reinterpret_cast<const std::vector<geojsonvt::LonLat>&>(_line);

    std::vector<geojsonvt::ProjectedGeometry> geometry = { geojsonvt::Convert::project(line, tolerance) };

    auto feature = geojsonvt::Convert::create(geojsonvt::Tags{std::make_shared<Properties>(_tags)},
                                              geojsonvt::ProjectedFeatureType::LineString,
                                              geometry);

    m_features.push_back(std::move(feature));

    if(!m_inChangeBlock) {
      std::lock_guard<std::mutex> lock(m_mutexStore);
      m_store = std::make_unique<GeoJSONVT>(m_features, m_maxZoom, m_maxZoom, indexMaxPoints, tolerance);
      m_generation++;
    }
}

void ClientGeoJsonSource::addPoly(const Properties& _tags, const std::vector<Coordinates>& _poly) {

    geojsonvt::ProjectedGeometryContainer geometry;
    for (auto& _ring : _poly) {
        auto& ring = reinterpret_cast<const std::vector<geojsonvt::LonLat>&>(_ring);
        geometry.members.push_back(geojsonvt::Convert::project(ring, tolerance));
    }

    auto feature = geojsonvt::Convert::create(geojsonvt::Tags{std::make_shared<Properties>(_tags)},
                                              geojsonvt::ProjectedFeatureType::Polygon,
                                              geometry);

    m_features.push_back(std::move(feature));

    if(!m_inChangeBlock) {
      std::lock_guard<std::mutex> lock(m_mutexStore);
      m_store = std::make_unique<GeoJSONVT>(m_features, m_maxZoom, m_maxZoom, indexMaxPoints, tolerance);
      m_generation++;
    }
}

std::shared_ptr<TileData> ClientGeoJsonSource::parse(const TileTask& _task,
                                                     const MapProjection& _projection) const {

    auto data = std::make_shared<TileData>();

    geojsonvt::Tile tile;
    {
        std::lock_guard<std::mutex> lock(m_mutexStore);
        if (!m_store) { return nullptr; }
        tile = m_store->getTile(_task.tileId().z, _task.tileId().x, _task.tileId().y);
    }

    Layer layer(""); // empty name will skip filtering by 'collection'

    for (auto& it : tile.features) {

        Feature feat(m_id);

        const auto& geom = it.tileGeometry;
        const auto type = it.type;

        switch (type) {
            case geojsonvt::TileFeatureType::Point: {
                feat.geometryType = GeometryType::points;
                for (const auto& pt : geom) {
                    const auto& point = pt.get<geojsonvt::TilePoint>();
                    feat.points.push_back(transformPoint(point));
                }
                break;
            }
            case geojsonvt::TileFeatureType::LineString: {
                feat.geometryType = GeometryType::lines;
                for (const auto& r : geom) {
                    Line line;
                    for (const auto& pt : r.get<geojsonvt::TileRing>().points) {
                        line.push_back(transformPoint(pt));
                    }
                    feat.lines.emplace_back(std::move(line));
                }
                break;
            }
            case geojsonvt::TileFeatureType::Polygon: {
                feat.geometryType = GeometryType::polygons;
                for (const auto& r : geom) {
                    Line line;
                    for (const auto& pt : r.get<geojsonvt::TileRing>().points) {
                        line.push_back(transformPoint(pt));
                    }
                    // Polygons are in a flat list of rings, with ccw rings indicating
                    // the beginning of a new polygon
                    if (signedArea(line.begin(), line.end()) >= 0 || feat.polygons.empty()) {
                        feat.polygons.emplace_back();
                    }
                    feat.polygons.back().push_back(std::move(line));
                }
                break;
            }
            default: break;
        }

        feat.props = *it.tags.map;
        layer.features.emplace_back(std::move(feat));

    }

    data->layers.emplace_back(std::move(layer));

    return data;

}

}<|MERGE_RESOLUTION|>--- conflicted
+++ resolved
@@ -112,11 +112,8 @@
 
     if(!m_inChangeBlock) {
       std::lock_guard<std::mutex> lock(m_mutexStore);
-<<<<<<< HEAD
+
       m_store.reset();
-=======
-      m_store = std::make_unique<GeoJSONVT>(m_features, m_maxZoom, m_maxZoom, indexMaxPoints, tolerance);
->>>>>>> 885a67ee
       m_generation++;
     }
 }
