#include "map.h"

#include "data/clientGeoJsonSource.h"
#include "debug/textDisplay.h"
#include "debug/frameInfo.h"
#include "gl.h"
#include "gl/glError.h"
#include "gl/framebuffer.h"
#include "gl/hardware.h"
#include "gl/primitives.h"
#include "gl/renderState.h"
#include "gl/shaderProgram.h"
#include "labels/labels.h"
#include "marker/marker.h"
#include "marker/markerManager.h"
#include "platform.h"
#include "scene/scene.h"
#include "scene/sceneLoader.h"
#include "selection/selectionQuery.h"
#include "style/material.h"
#include "style/style.h"
#include "text/fontContext.h"
#include "tile/tile.h"
#include "tile/tileCache.h"
#include "tile/tileManager.h"
#include "util/asyncWorker.h"
#include "util/fastmap.h"
#include "util/inputHandler.h"
#include "util/ease.h"
#include "util/jobQueue.h"
#include "view/view.h"

#include <bitset>
#include <cmath>

namespace Tangram {

const static size_t MAX_WORKERS = 4;

enum class EaseField { position, zoom, rotation, tilt, all };

class Map::Impl {

public:
    Impl(std::shared_ptr<Platform> _platform) :
        platform(_platform),
        inputHandler(_platform, view),
        scene(std::make_shared<Scene>(_platform)),
        tileWorker(_platform, MAX_WORKERS),
        tileManager(_platform, tileWorker) {}

    void setScene(std::shared_ptr<Scene>& _scene);

    void setEase(EaseField _f, Ease _e);
    void clearEase(EaseField _f);

    void setPositionNow(double _lon, double _lat);
    void setZoomNow(float _z);
    void setRotationNow(float _radians);
    void setTiltNow(float _radians);
    void setPositionZoomRotationTiltNow(double _lon, double _lat, float _z, float _radiansRotation, float _radiansTilt);

    void setPixelScale(float _pixelsPerPoint);

    std::mutex tilesMutex;
    std::mutex sceneMutex;

    RenderState renderState;
    JobQueue jobQueue;
    View view;
    Labels labels;
    std::unique_ptr<AsyncWorker> asyncWorker = std::make_unique<AsyncWorker>();
    std::shared_ptr<Platform> platform;
    InputHandler inputHandler;

<<<<<<< HEAD
    std::vector<SceneUpdate> sceneUpdates;
    std::array<Ease, 5> eases;
=======
    std::array<Ease, 4> eases;
>>>>>>> a055d19e

    std::shared_ptr<Scene> scene;
    std::shared_ptr<Scene> lastValidScene;
    std::atomic<int32_t> sceneLoadTasks;

    // NB: Destruction of (managed and loading) tiles must happen
    // before implicit destruction of 'scene' above!
    // In particular any references of Labels and Markers to FontContext
    TileWorker tileWorker;
    TileManager tileManager;
    MarkerManager markerManager;
    std::unique_ptr<FrameBuffer> selectionBuffer = std::make_unique<FrameBuffer>(0, 0);

    bool cacheGlState = false;
    float pickRadius = .5f;

    std::vector<SelectionQuery> selectionQueries;

    SceneReadyCallback onSceneReady = nullptr;
};

void Map::Impl::setEase(EaseField _f, Ease _e) {
    eases[static_cast<size_t>(_f)] = _e;
    platform->requestRender();
}

void Map::Impl::clearEase(EaseField _f) {
    static Ease none = {};
    size_t i = static_cast<size_t>(_f);
    if (eases[i].cancelCb != nullptr) {
        eases[i].cancelCb();
    }
    eases[i] = none;
}

static std::bitset<9> g_flags = 0;

Map::Map(std::shared_ptr<Platform> _platform) : platform(_platform) {
    impl.reset(new Impl(_platform));
}

Map::~Map() {
    // The unique_ptr to Impl will be automatically destroyed when Map is destroyed.
    impl->tileWorker.stop();
    impl->asyncWorker.reset();

    // Make sure other threads are stopped before calling stop()!
    // All jobs will be executed immediately on add() afterwards.
    impl->jobQueue.stop();

    TextDisplay::Instance().deinit();
    Primitives::deinit();
}

void Map::Impl::setScene(std::shared_ptr<Scene>& _scene) {

    scene = _scene;

    scene->setPixelScale(view.pixelScale());

    auto& camera = scene->camera();
    view.setCameraType(camera.type);

    switch (camera.type) {
    case CameraType::perspective:
        view.setVanishingPoint(camera.vanishingPoint.x, camera.vanishingPoint.y);
        if (camera.fovStops) {
            view.setFieldOfViewStops(camera.fovStops);
        } else {
            view.setFieldOfView(camera.fieldOfView);
        }
        break;
    case CameraType::isometric:
        view.setObliqueAxis(camera.obliqueAxis.x, camera.obliqueAxis.y);
        break;
    case CameraType::flat:
        break;
    }

    if (camera.maxTiltStops) {
        view.setMaxPitchStops(camera.maxTiltStops);
    } else {
        view.setMaxPitch(camera.maxTilt);
    }

    if (scene->useScenePosition) {
        glm::dvec2 projPos = view.getMapProjection().LonLatToMeters(scene->startPosition);
        view.setPosition(projPos.x, projPos.y);
        view.setZoom(scene->startZoom);
    }

    inputHandler.setView(view);
    tileManager.setTileSources(_scene->tileSources());
    tileWorker.setScene(_scene);
    markerManager.setScene(_scene);

    bool animated = scene->animated() == Scene::animate::yes;

    if (scene->animated() == Scene::animate::none) {
        for (const auto& style : scene->styles()) {
            animated |= style->isAnimated();
        }
    }

    if (animated != platform->isContinuousRendering()) {
        platform->setContinuousRendering(animated);
    }
}

// NB: Not thread-safe. Must be called on the main/render thread!
// (Or externally synchronized with main/render thread)
SceneID Map::loadScene(std::shared_ptr<Scene> scene,
                       const std::vector<SceneUpdate>& _sceneUpdates) {

    {
        std::lock_guard<std::mutex> lock(impl->sceneMutex);
        impl->lastValidScene.reset();
    }

    if (SceneLoader::loadScene(platform, scene, _sceneUpdates)) {
        impl->setScene(scene);

        {
            std::lock_guard<std::mutex> lock(impl->sceneMutex);
            impl->lastValidScene = scene;
        }
    }

    if (impl->onSceneReady) {
        if (scene->errors.empty()) {
            impl->onSceneReady(scene->id, nullptr);
        } else {
            impl->onSceneReady(scene->id, &(scene->errors.front()));
        }
    }
    return scene->id;
}

SceneID Map::loadScene(const std::string& _scenePath, bool _useScenePosition,
                       const std::vector<SceneUpdate>& _sceneUpdates) {

    LOG("Loading scene file: %s", _scenePath.c_str());
    auto scene = std::make_shared<Scene>(platform, _scenePath);
    scene->useScenePosition = _useScenePosition;
    return loadScene(scene, _sceneUpdates);
}

SceneID Map::loadSceneYaml(const std::string& _yaml, const std::string& _resourceRoot,
                           bool _useScenePosition, const std::vector<SceneUpdate>& _sceneUpdates) {

    LOG("Loading scene string");
    auto scene = std::make_shared<Scene>(platform, _yaml, _resourceRoot);
    scene->useScenePosition = _useScenePosition;
    return loadScene(scene, _sceneUpdates);
}

SceneID Map::loadSceneAsync(const std::string& _scenePath, bool _useScenePosition,
                            const std::vector<SceneUpdate>& _sceneUpdates) {

    LOG("Loading scene file (async): %s", _scenePath.c_str());
    auto scene = std::make_shared<Scene>(platform, _scenePath);
    scene->useScenePosition = _useScenePosition;
    return loadSceneAsync(scene, _sceneUpdates);
}

SceneID Map::loadSceneYamlAsync(const std::string& _yaml, const std::string& _resourceRoot,
                                bool _useScenePosition, const std::vector<SceneUpdate>& _sceneUpdates) {

    LOG("Loading scene string (async)");
    auto scene = std::make_shared<Scene>(platform, _yaml, _resourceRoot);
    scene->useScenePosition = _useScenePosition;
    return loadSceneAsync(scene, _sceneUpdates);
}

SceneID Map::loadSceneAsync(std::shared_ptr<Scene> nextScene,
                            const std::vector<SceneUpdate>& _sceneUpdates) {

    impl->sceneLoadTasks++;

    runAsyncTask([nextScene, _sceneUpdates, this](){

            bool newSceneLoaded = SceneLoader::loadScene(platform, nextScene, _sceneUpdates);
            if (!newSceneLoaded) {

                if (impl->onSceneReady) {
                    SceneError err;
                    if (!nextScene->errors.empty()) { err = nextScene->errors.front(); }
                    impl->onSceneReady(nextScene->id, &err);
                }
                impl->sceneLoadTasks--;
                return;
            }

            {
                std::lock_guard<std::mutex> lock(impl->sceneMutex);
                // NB: Need to set the scene on the worker thread so that waiting
                // applyUpdates AsyncTasks can access it to copy the config.
                impl->lastValidScene = nextScene;
            }

            impl->jobQueue.add([nextScene, newSceneLoaded, this]() {
                    if (newSceneLoaded) {
                        auto s = nextScene;
                        impl->setScene(s);
                    }
                    if (impl->onSceneReady) { impl->onSceneReady(nextScene->id, nullptr); }
                });
            impl->sceneLoadTasks--;

            platform->requestRender();
        });

    return nextScene->id;
}

void Map::setSceneReadyListener(SceneReadyCallback _onSceneReady) {
    impl->onSceneReady = _onSceneReady;
}

std::shared_ptr<Platform>& Map::getPlatform() {
    return platform;
}

SceneID Map::updateSceneAsync(const std::vector<SceneUpdate>& _sceneUpdates) {

    std::vector<SceneUpdate> updates = _sceneUpdates;

    auto nextScene = std::make_shared<Scene>();
    nextScene->useScenePosition = false;

    impl->sceneLoadTasks++;

    runAsyncTask([nextScene, updates = std::move(updates), this](){

            if (!impl->lastValidScene) {
                if (impl->onSceneReady) {
                    SceneError err {{}, Error::no_valid_scene};
                    impl->onSceneReady(nextScene->id, &err);
                }
                impl->sceneLoadTasks--;
                return;
            }

            {
                std::lock_guard<std::mutex> lock(impl->sceneMutex);
                nextScene->copyConfig(*impl->lastValidScene);
            }

            if (!SceneLoader::applyUpdates(platform, *nextScene, updates)) {
                LOGW("Scene updates not applied to current scene");

                if (impl->onSceneReady) {
                    SceneError err;
                    if (!nextScene->errors.empty()) { err = nextScene->errors.front(); }
                    impl->onSceneReady(nextScene->id, &err);
                }
                impl->sceneLoadTasks--;
                return;
            }


            bool configApplied = SceneLoader::applyConfig(platform, nextScene);

            {
                std::lock_guard<std::mutex> lock(impl->sceneMutex);
                // NB: Need to set the scene on the worker thread so that waiting
                // applyUpdates AsyncTasks can access it to copy the config.
                if (configApplied) { impl->lastValidScene = nextScene; }
            }
            impl->jobQueue.add([nextScene, configApplied, this]() {

                    if (configApplied) {
                        auto s = nextScene;
                        impl->setScene(s);
                    }
                    if (impl->onSceneReady) { impl->onSceneReady(nextScene->id, nullptr); }
                });
            impl->sceneLoadTasks--;

            platform->requestRender();
        });

    return nextScene->id;
}

void Map::setDataSourceUrl(const char* _dataSourceName, const char* _url) {
    std::string scenePath = std::string("sources.") + _dataSourceName + ".url";
    queueSceneUpdate(scenePath.c_str(), _url);
    applySceneUpdates();
}

void Map::setMBTiles(const char* _dataSourceName, const char* _mbtilesFilePath) {
    std::string scenePath = std::string("sources.") + _dataSourceName + ".mbtiles";
    updateSceneAsync({SceneUpdate{scenePath.c_str(), _mbtilesFilePath}});
}

void Map::resize(int _newWidth, int _newHeight) {

    LOGS("resize: %d x %d", _newWidth, _newHeight);
    LOG("resize: %d x %d", _newWidth, _newHeight);

    impl->renderState.viewport(0, 0, _newWidth, _newHeight);

    impl->view.setSize(_newWidth, _newHeight);

    impl->selectionBuffer = std::make_unique<FrameBuffer>(_newWidth/2, _newHeight/2);

    Primitives::setResolution(impl->renderState, _newWidth, _newHeight);
}

bool Map::update(float _dt) {

    // Wait until font resources are fully loaded
    if (impl->scene->pendingFonts > 0) {
        platform->requestRender();
        return false;
    }

    FrameInfo::beginUpdate();

    impl->jobQueue.runJobs();

    impl->scene->updateTime(_dt);

    bool viewComplete = true;
    bool markersNeedUpdate = false;

    for (auto& ease : impl->eases) {
        if (!ease.finished()) {
            ease.update(_dt);
            viewComplete = false;
        }
        else if (ease.finishCb != nullptr) {
            ease.finishCb();
            ease.cancelCb = nullptr;
            ease.finishCb = nullptr;
        }
    }

    impl->inputHandler.update(_dt);

    impl->view.update();

    bool markersChanged = impl->markerManager.update(impl->view, _dt);

    for (const auto& style : impl->scene->styles()) {
        style->onBeginUpdate();
    }

    {
        std::lock_guard<std::mutex> lock(impl->tilesMutex);

        impl->tileManager.updateTileSets(impl->view);

        auto& tiles = impl->tileManager.getVisibleTiles();
        auto& markers = impl->markerManager.markers();

        if (impl->view.changedOnLastUpdate() ||
            impl->tileManager.hasTileSetChanged() ||
            markersChanged) {

            for (const auto& tile : tiles) {
                tile->update(_dt, impl->view);
            }
            impl->labels.updateLabelSet(impl->view.state(), _dt, impl->scene, tiles, markers,
                                        impl->tileManager);
        } else {
            impl->labels.updateLabels(impl->view.state(), _dt, impl->scene->styles(), tiles, markers);
        }
    }

    FrameInfo::endUpdate();

    bool viewChanged = impl->view.changedOnLastUpdate();
    bool tilesChanged = impl->tileManager.hasTileSetChanged();
    bool tilesLoading = impl->tileManager.hasLoadingTiles();
    bool labelsNeedUpdate = impl->labels.needUpdate();
    bool resourceLoading = (impl->scene->pendingTextures > 0);

    if (viewChanged || tilesChanged || tilesLoading || labelsNeedUpdate || resourceLoading ||
        impl->sceneLoadTasks > 0) {
        viewComplete = false;
    }

    // Request render if labels are in fading states or markers are easing.
    if (labelsNeedUpdate || markersNeedUpdate) { platform->requestRender(); }

    return viewComplete;
}

void Map::setPickRadius(float _radius) {
    impl->pickRadius = _radius;
}

void Map::pickFeatureAt(float _x, float _y, FeaturePickCallback _onFeaturePickCallback) {
    impl->selectionQueries.push_back({{_x, _y}, impl->pickRadius, _onFeaturePickCallback});

    platform->requestRender();
}

void Map::pickLabelAt(float _x, float _y, LabelPickCallback _onLabelPickCallback) {
    impl->selectionQueries.push_back({{_x, _y}, impl->pickRadius, _onLabelPickCallback});

    platform->requestRender();
}

void Map::pickMarkerAt(float _x, float _y, MarkerPickCallback _onMarkerPickCallback) {
    impl->selectionQueries.push_back({{_x, _y}, impl->pickRadius, _onMarkerPickCallback});

    platform->requestRender();
}

void Map::render() {

    // Do not render if any texture resources are in process of being downloaded
    if (impl->scene->pendingTextures > 0) {
        return;
    }

    bool drawSelectionBuffer = getDebugFlag(DebugFlags::selection_buffer);

    // Cache default framebuffer handle used for rendering
    impl->renderState.cacheDefaultFramebuffer();

    FrameInfo::beginFrame();

    // Invalidate render states for new frame
    if (!impl->cacheGlState) {
        impl->renderState.invalidate();
    }

    // Run render-thread tasks
    impl->renderState.jobQueue.runJobs();

    // Render feature selection pass to offscreen framebuffer
    if (impl->selectionQueries.size() > 0 || drawSelectionBuffer) {
        impl->selectionBuffer->applyAsRenderTarget(impl->renderState);

        std::lock_guard<std::mutex> lock(impl->tilesMutex);

        for (const auto& style : impl->scene->styles()) {
            style->onBeginDrawSelectionFrame(impl->renderState, impl->view, *(impl->scene));

            for (const auto& tile : impl->tileManager.getVisibleTiles()) {
                style->drawSelectionFrame(impl->renderState, *tile);
            }

            for (const auto& marker : impl->markerManager.markers()) {
                style->drawSelectionFrame(impl->renderState, *marker);
            }
        }

        std::vector<SelectionColorRead> colorCache;
        // Resolve feature selection queries
        for (const auto& selectionQuery : impl->selectionQueries) {
            selectionQuery.process(impl->view, *impl->selectionBuffer, impl->markerManager,
                                   impl->tileManager, impl->labels, colorCache);
        }

        impl->selectionQueries.clear();
    }

    // Setup default framebuffer for a new frame
    glm::vec2 viewport(impl->view.getWidth(), impl->view.getHeight());
    FrameBuffer::apply(impl->renderState, impl->renderState.defaultFrameBuffer(),
                       viewport, impl->scene->background().asIVec4());

    if (drawSelectionBuffer) {
        impl->selectionBuffer->drawDebug(impl->renderState, viewport);
        FrameInfo::draw(impl->renderState, impl->view, impl->tileManager);
        return;
    }

    for (const auto& style : impl->scene->styles()) {
        style->onBeginFrame(impl->renderState);
    }

    {
        std::lock_guard<std::mutex> lock(impl->tilesMutex);

        // Loop over all styles
        for (const auto& style : impl->scene->styles()) {

            style->onBeginDrawFrame(impl->renderState, impl->view, *(impl->scene));

            // Loop over all tiles in m_tileSet
            for (const auto& tile : impl->tileManager.getVisibleTiles()) {
                style->draw(impl->renderState, *tile);
            }

            for (const auto& marker : impl->markerManager.markers()) {
                style->draw(impl->renderState, *marker);
            }

            style->onEndDrawFrame();
        }
    }

    impl->labels.drawDebug(impl->renderState, impl->view);

    FrameInfo::draw(impl->renderState, impl->view, impl->tileManager);
}

int Map::getViewportHeight() {
    return impl->view.getHeight();
}

int Map::getViewportWidth() {
    return impl->view.getWidth();
}

float Map::getPixelScale() {
    return impl->view.pixelScale();
}

void Map::captureSnapshot(unsigned int* _data) {
    GL::readPixels(0, 0, impl->view.getWidth(), impl->view.getHeight(), GL_RGBA, GL_UNSIGNED_BYTE, (GLvoid*)_data);
}

void Map::Impl::setPositionNow(double _lon, double _lat) {

    glm::dvec2 meters = view.getMapProjection().LonLatToMeters({ _lon, _lat});
    view.setPosition(meters.x, meters.y);
    inputHandler.cancelFling();
    platform->requestRender();

}

void Map::setPosition(double _lon, double _lat) {

    impl->setPositionNow(_lon, _lat);
    impl->clearEase(EaseField::position);
    impl->clearEase(EaseField::all);

}

void Map::setPositionEased(double _lon, double _lat, float _duration, EaseType _e, EaseCancelCb _cancelCb, EaseFinishCb _finishCb) {

    double lon_start, lat_start;
    getPosition(lon_start, lat_start);
    auto cb = [=](float t) { impl->setPositionNow(ease(lon_start, _lon, t, _e), ease(lat_start, _lat, t, _e)); };
    impl->setEase(EaseField::position, { _duration, cb, _cancelCb, _finishCb });
    impl->clearEase(EaseField::all);

}

void Map::getPosition(double& _lon, double& _lat) {

    glm::dvec2 meters(impl->view.getPosition().x, impl->view.getPosition().y);
    glm::dvec2 degrees = impl->view.getMapProjection().MetersToLonLat(meters);
    _lon = degrees.x;
    _lat = degrees.y;

}

void Map::Impl::setZoomNow(float _z) {

    view.setZoom(_z);
    inputHandler.cancelFling();
    platform->requestRender();

}

void Map::setZoom(float _z) {

    impl->setZoomNow(_z);
    impl->clearEase(EaseField::zoom);
    impl->clearEase(EaseField::all);

}

void Map::setZoomEased(float _z, float _duration, EaseType _e, EaseCancelCb _cancelCb, EaseFinishCb _finishCb) {

    float z_start = getZoom();
    auto cb = [=](float t) { impl->setZoomNow(ease(z_start, _z, t, _e)); };
    impl->setEase(EaseField::zoom, { _duration, cb, _cancelCb, _finishCb });
    impl->clearEase(EaseField::all);

}

float Map::getZoom() {

    return impl->view.getZoom();

}

void Map::Impl::setRotationNow(float _radians) {

    view.setRoll(_radians);
    platform->requestRender();

}

void Map::setRotation(float _radians) {

    impl->setRotationNow(_radians);
    impl->clearEase(EaseField::rotation);
    impl->clearEase(EaseField::all);

}

void Map::setRotationEased(float _radians, float _duration, EaseType _e, EaseCancelCb _cancelCb, EaseFinishCb _finishCb) {

    float radians_start = getRotation();

    // Ease over the smallest angular distance needed
    float radians_delta = glm::mod(_radians - radians_start, (float)TWO_PI);
    if (radians_delta > PI) { radians_delta -= TWO_PI; }
    _radians = radians_start + radians_delta;

    auto cb = [=](float t) { impl->setRotationNow(ease(radians_start, _radians, t, _e)); };
    impl->setEase(EaseField::rotation, { _duration, cb, _cancelCb, _finishCb });
    impl->clearEase(EaseField::all);

}

float Map::getRotation() {

    return impl->view.getRoll();

}


void Map::Impl::setTiltNow(float _radians) {

    view.setPitch(_radians);
    platform->requestRender();

}

void Map::setTilt(float _radians) {

    impl->setTiltNow(_radians);
    impl->clearEase(EaseField::tilt);
    impl->clearEase(EaseField::all);

}

void Map::setTiltEased(float _radians, float _duration, EaseType _e, EaseCancelCb _cancelCb, EaseFinishCb _finishCb) {

    float tilt_start = getTilt();
    auto cb = [=](float t) { impl->setTiltNow(ease(tilt_start, _radians, t, _e)); };
    impl->setEase(EaseField::tilt, { _duration, cb, _cancelCb, _finishCb });
    impl->clearEase(EaseField::all);

}

float Map::getTilt() {

    return impl->view.getPitch();

}

void Map::Impl::setPositionZoomRotationTiltNow(double _lon, double _lat, float _z, float _radiansRotation, float _radiansTilt) {

    glm::dvec2 meters = view.getMapProjection().LonLatToMeters({ _lon, _lat});
    view.setPosition(meters.x, meters.y);
    view.setZoom(_z);
    view.setRoll(_radiansRotation);
    view.setPitch(_radiansTilt);

    inputHandler.cancelFling();

    platform->requestRender();

}

void Map::setPositionZoomRotationTilt(double& _lon, double& _lat, float _z, float _radiansRotation, float _radiansTilt) {

    impl->setPositionZoomRotationTiltNow(_lon, _lat, _z, _radiansRotation, _radiansTilt);

    impl->clearEase(EaseField::position);
    impl->clearEase(EaseField::zoom);
    impl->clearEase(EaseField::rotation);
    impl->clearEase(EaseField::tilt);
    impl->clearEase(EaseField::all);

}

void Map::setPositionZoomRotationTiltEased(double& _lon, double& _lat, float _z, float _radiansRotation, float _radiansTilt, float _duration, EaseType _e, EaseCancelCb _cancelCb, EaseFinishCb _finishCb) {

    double lon_start, lat_start;
    getPosition(lon_start, lat_start);

    float z_start = getZoom();

    float radians_start = getRotation();
    float radians_delta = glm::mod(_radiansRotation - radians_start, (float)TWO_PI);
    if (radians_delta > PI) { radians_delta -= TWO_PI; }
    _radiansRotation = radians_start + radians_delta;

    float tilt_start = getTilt();

    auto cb = [=](float t) {
        impl->setPositionZoomRotationTiltNow(ease(lon_start, _lon, t, _e), ease(lat_start, _lat, t, _e),
                                             ease(z_start, _z, t, _e),
                                             ease(radians_start, _radiansRotation, t, _e),
                                             ease(tilt_start, _radiansTilt, t, _e));
    };

    impl->clearEase(EaseField::position);
    impl->clearEase(EaseField::zoom);
    impl->clearEase(EaseField::rotation);
    impl->clearEase(EaseField::tilt);
    impl->setEase(EaseField::all, { _duration, cb, _cancelCb, _finishCb });

}

void Map::clearEasing() {

    for (int i = 0; i < 5; i++) {
        impl->clearEase(EaseField(i));
    }

}

bool Map::screenPositionToLngLat(double _x, double _y, double* _lng, double* _lat) {

    double intersection = impl->view.screenToGroundPlane(_x, _y);
    glm::dvec3 eye = impl->view.getPosition();
    glm::dvec2 meters(_x + eye.x, _y + eye.y);
    glm::dvec2 lngLat = impl->view.getMapProjection().MetersToLonLat(meters);
    *_lng = lngLat.x;
    *_lat = lngLat.y;

    return (intersection >= 0);
}

bool Map::lngLatToScreenPosition(double _lng, double _lat, double* _x, double* _y) {
    bool clipped = false;

    glm::vec2 screenCoords = impl->view.lonLatToScreenPosition(_lng, _lat, clipped);

    *_x = screenCoords.x;
    *_y = screenCoords.y;

    float width = impl->view.getWidth();
    float height = impl->view.getHeight();
    bool withinViewport = *_x >= 0. && *_x <= width && *_y >= 0. && *_y <= height;

    return !clipped && withinViewport;
}

void Map::setPixelScale(float _pixelsPerPoint) {

    impl->setPixelScale(_pixelsPerPoint);

}

void Map::Impl::setPixelScale(float _pixelsPerPoint) {

    // If the pixel scale changes we need to re-build all the tiles.
    // This is expensive, so first check whether the new value is different.
    if (_pixelsPerPoint == view.pixelScale()) {
        // Nothing to do!
        return;
    }
    view.setPixelScale(_pixelsPerPoint);
    scene->setPixelScale(_pixelsPerPoint);

    // Tiles must be rebuilt to apply the new pixel scale to labels.
    tileManager.clearTileSets();

    // Markers must be rebuilt to apply the new pixel scale.
    markerManager.rebuildAll();
}

void Map::setCameraType(int _type) {

    impl->view.setCameraType(static_cast<CameraType>(_type));
    platform->requestRender();

}

int Map::getCameraType() {

    return static_cast<int>(impl->view.cameraType());

}

void Map::addTileSource(std::shared_ptr<TileSource> _source) {
    std::lock_guard<std::mutex> lock(impl->tilesMutex);
    impl->tileManager.addClientTileSource(_source);
}

bool Map::removeTileSource(TileSource& source) {
    std::lock_guard<std::mutex> lock(impl->tilesMutex);
    return impl->tileManager.removeClientTileSource(source);
}

void Map::clearTileSource(TileSource& _source, bool _data, bool _tiles) {
    std::lock_guard<std::mutex> lock(impl->tilesMutex);

    if (_tiles) { impl->tileManager.clearTileSet(_source.id()); }
    if (_data) { _source.clearData(); }

    platform->requestRender();
}

MarkerID Map::markerAdd() {
    return impl->markerManager.add();
}

bool Map::markerRemove(MarkerID _marker) {
    bool success = impl->markerManager.remove(_marker);
    platform->requestRender();
    return success;
}

bool Map::markerSetPoint(MarkerID _marker, LngLat _lngLat) {
    bool success = impl->markerManager.setPoint(_marker, _lngLat);
    platform->requestRender();
    return success;
}

bool Map::markerSetPointEased(MarkerID _marker, LngLat _lngLat, float _duration, EaseType ease) {
    bool success = impl->markerManager.setPointEased(_marker, _lngLat, _duration, ease);
    platform->requestRender();
    return success;
}

bool Map::markerSetPolyline(MarkerID _marker, LngLat* _coordinates, int _count) {
    bool success = impl->markerManager.setPolyline(_marker, _coordinates, _count);
    platform->requestRender();
    return success;
}

bool Map::markerSetPolygon(MarkerID _marker, LngLat* _coordinates, int* _counts, int _rings) {
    bool success = impl->markerManager.setPolygon(_marker, _coordinates, _counts, _rings);
    platform->requestRender();
    return success;
}

bool Map::markerSetStylingFromString(MarkerID _marker, const char* _styling) {
    bool success = impl->markerManager.setStylingFromString(_marker, _styling);
    platform->requestRender();
    return success;
}

bool Map::markerSetStylingFromPath(MarkerID _marker, const char* _path) {
    bool success = impl->markerManager.setStylingFromPath(_marker, _path);
    platform->requestRender();
    return success;
}

bool Map::markerSetBitmap(MarkerID _marker, int _width, int _height, const unsigned int* _data) {
    bool success = impl->markerManager.setBitmap(_marker, _width, _height, _data);
    platform->requestRender();
    return success;
}

bool Map::markerSetVisible(MarkerID _marker, bool _visible) {
    bool success = impl->markerManager.setVisible(_marker, _visible);
    platform->requestRender();
    return success;
}

bool Map::markerSetDrawOrder(MarkerID _marker, int _drawOrder) {
    bool success = impl->markerManager.setDrawOrder(_marker, _drawOrder);
    platform->requestRender();
    return success;
}

void Map::markerRemoveAll() {
    impl->markerManager.removeAll();
    platform->requestRender();
}

void Map::handleTapGesture(float _posX, float _posY) {

    impl->inputHandler.handleTapGesture(_posX, _posY);

}

void Map::handleDoubleTapGesture(float _posX, float _posY) {

    impl->inputHandler.handleDoubleTapGesture(_posX, _posY);

}

void Map::handlePanGesture(float _startX, float _startY, float _endX, float _endY) {

    impl->inputHandler.handlePanGesture(_startX, _startY, _endX, _endY);

}

void Map::handleFlingGesture(float _posX, float _posY, float _velocityX, float _velocityY) {

    impl->inputHandler.handleFlingGesture(_posX, _posY, _velocityX, _velocityY);

}

void Map::handlePinchGesture(float _posX, float _posY, float _scale, float _velocity) {

    impl->inputHandler.handlePinchGesture(_posX, _posY, _scale, _velocity);

}

void Map::handleRotateGesture(float _posX, float _posY, float _radians) {

    impl->inputHandler.handleRotateGesture(_posX, _posY, _radians);

}

void Map::handleShoveGesture(float _distance) {

    impl->inputHandler.handleShoveGesture(_distance);

}

void Map::setupGL() {

    LOG("setup GL");

    impl->renderState.invalidate();

    impl->tileManager.clearTileSets();

    impl->markerManager.rebuildAll();

    if (impl->selectionBuffer->valid()) {
        impl->selectionBuffer = std::make_unique<FrameBuffer>(impl->selectionBuffer->getWidth(),
                                                              impl->selectionBuffer->getHeight());
    }

    // Set default primitive render color
    Primitives::setColor(impl->renderState, 0xffffff);

    // Load GL extensions and capabilities
    Hardware::loadExtensions();
    Hardware::loadCapabilities();

    // Hardware::printAvailableExtensions();
}

void Map::useCachedGlState(bool _useCache) {
    impl->cacheGlState = _useCache;
}

void Map::runAsyncTask(std::function<void()> _task) {
    if (impl->asyncWorker) {
        impl->asyncWorker->enqueue(std::move(_task));
    }
}

void Map::onMemoryWarning() {
    auto& tileCache = impl->tileManager.getTileCache();

    if (tileCache) {
        tileCache->clear();
    }

    for (auto& tileSet : impl->tileManager.getTileSets()) {
        tileSet.source->clearData();
    }

    if (impl->scene && impl->scene->fontContext()) {
        impl->scene->fontContext()->releaseFonts();
    }
}

void Map::setDefaultBackgroundColor(float r, float g, float b) {
    impl->renderState.defaultOpaqueClearColor(r, g, b);
}

void setDebugFlag(DebugFlags _flag, bool _on) {

    g_flags.set(_flag, _on);
    // m_view->setZoom(m_view->getZoom()); // Force the view to refresh

}

bool getDebugFlag(DebugFlags _flag) {

    return g_flags.test(_flag);

}

void toggleDebugFlag(DebugFlags _flag) {

    g_flags.flip(_flag);
    // m_view->setZoom(m_view->getZoom()); // Force the view to refresh

    // Rebuild tiles for debug modes that needs it
    // if (_flag == DebugFlags::proxy_colors
    //  || _flag == DebugFlags::draw_all_labels
    //  || _flag == DebugFlags::tile_bounds
    //  || _flag == DebugFlags::tile_infos) {
    //     if (m_tileManager) {
    //         std::lock_guard<std::mutex> lock(m_tilesMutex);
    //         m_tileManager->clearTileSets();
    //     }
    // }
}

}<|MERGE_RESOLUTION|>--- conflicted
+++ resolved
@@ -73,12 +73,7 @@
     std::shared_ptr<Platform> platform;
     InputHandler inputHandler;
 
-<<<<<<< HEAD
-    std::vector<SceneUpdate> sceneUpdates;
     std::array<Ease, 5> eases;
-=======
-    std::array<Ease, 4> eases;
->>>>>>> a055d19e
 
     std::shared_ptr<Scene> scene;
     std::shared_ptr<Scene> lastValidScene;
@@ -366,8 +361,7 @@
 
 void Map::setDataSourceUrl(const char* _dataSourceName, const char* _url) {
     std::string scenePath = std::string("sources.") + _dataSourceName + ".url";
-    queueSceneUpdate(scenePath.c_str(), _url);
-    applySceneUpdates();
+    updateSceneAsync({SceneUpdate{scenePath.c_str(), _url}});
 }
 
 void Map::setMBTiles(const char* _dataSourceName, const char* _mbtilesFilePath) {
