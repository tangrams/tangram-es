--- conflicted
+++ resolved
@@ -23,31 +23,19 @@
     }
 
     TileTask(std::vector<char>&& _rawTileData, const TileID& _tileID, DataSource* _source) :
-<<<<<<< HEAD
-        tileID(std::move(_tileID)),
-=======
         tileID(_tileID),
->>>>>>> 71943846
         rawTileData(std::move(_rawTileData)),
         source(_source) {
     }
 
     TileTask(std::shared_ptr<TileData>& _tileData, const TileID& _tileID, DataSource* _source) :
-<<<<<<< HEAD
-        tileID(std::move(_tileID)),
-=======
         tileID(_tileID),
->>>>>>> 71943846
         parsedTileData(_tileData),
         source(_source) {       
     }
 
     TileTask(TileTask&& _other) :
-<<<<<<< HEAD
-        tileID(std::move(_other.tileID)),
-=======
         tileID(_other.tileID),
->>>>>>> 71943846
         parsedTileData(std::move(_other.parsedTileData)),
         rawTileData(std::move(_other.rawTileData)),
         source(std::move(_other.source)) {
