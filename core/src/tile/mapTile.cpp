--- conflicted
+++ resolved
@@ -38,7 +38,6 @@
 
 }
 
-<<<<<<< HEAD
 bool MapTile::addLabel(const Style& _style, std::unique_ptr<Label> _label) {
 
     m_labels[_style.getName()].push_back(std::move(_label));
@@ -121,11 +120,7 @@
     
 }
 
-void MapTile::draw(const Style& _style, const glm::dmat4& _viewProjMatrix) {
-=======
 void MapTile::draw(const Style& _style, const View& _view) {
-    
->>>>>>> f6885d87
 
     const std::unique_ptr<VboMesh>& styleMesh = m_geometry[_style.getName()];
 
