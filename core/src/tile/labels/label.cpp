#include "label.h"

<<<<<<< HEAD
bool Label::s_needUpdate = false;

Label::Label(Transform _transform, std::string _text, std::shared_ptr<TextBuffer> _buffer, Type _type) :
=======
Label::Label(LabelTransform _transform, std::string _text, fsuint _id, Type _type) :
>>>>>>> 43fa4c78
    m_type(_type),
    m_transform(_transform),
    m_text(_text), m_id(_id){

<<<<<<< HEAD
    m_id = m_buffer->genTextID();

    m_currentState = m_type == Type::DEBUG ? State::VISIBLE : State::WAIT_OCC;
    m_occludedLastFrame = false;
    m_occlusionSolved = false;
=======
    m_visible = true;
    m_dirty = false;
>>>>>>> 43fa4c78
}

Label::~Label() {}

<<<<<<< HEAD
void Label::rasterize() {
    m_buffer->rasterize(m_text, m_id);
=======
void Label::rasterize(std::shared_ptr<TextBuffer>& _buffer) {
    _buffer->rasterize(m_text, m_id);
    
    m_bbox = _buffer->getBBox(m_id);
    
    m_width = std::abs(m_bbox.z - m_bbox.x);
    m_height = std::abs(m_bbox.w - m_bbox.y);
}
>>>>>>> 43fa4c78

    glm::vec4 bbox = m_buffer->getBBox(m_id);

    m_dim.x = std::abs(bbox.z - bbox.x);
    m_dim.y = std::abs(bbox.w - bbox.y);
}

void Label::updateBBoxes() {
    glm::vec2 t = glm::vec2(cos(m_transform.m_rotation), sin(m_transform.m_rotation));
    glm::vec2 tperp = glm::vec2(-t.y, t.x);
    glm::vec2 obbCenter;

    obbCenter = m_transform.m_screenPosition + t * (m_dim.x / 2) - tperp * (m_dim.y / 8);

    m_obb = isect2d::OBB(obbCenter.x, obbCenter.y, m_transform.m_rotation, m_dim.x, m_dim.y);
    m_aabb = m_obb.getExtent();
}

<<<<<<< HEAD
void Label::pushTransform() {
    logMsg("push transform\n");
    m_buffer->transformID(m_id, m_transform.m_screenPosition.x, m_transform.m_screenPosition.y, m_transform.m_rotation, m_transform.m_alpha);
=======
void Label::pushTransform(std::shared_ptr<TextBuffer>& _buffer) {
    
    if (m_dirty) {
        if (!m_visible || m_outOfScreen) {
            _buffer->transformID(m_id, 0, 0, 0, 0);
        } else {
            _buffer->transformID(m_id, m_transform.m_screenPosition.x, m_transform.m_screenPosition.y, m_transform.m_rotation, 1.0);
        }
        m_dirty = false;
    }

>>>>>>> 43fa4c78
}

bool Label::updateScreenTransform(const glm::mat4& _mvp, const glm::vec2& _screenSize) {

    glm::vec2 screenPosition;
    float rot = 0;

    switch (m_type) {
        case Type::DEBUG:
        case Type::POINT:
        {
            glm::vec4 v1 = worldToClipSpace(_mvp, glm::vec4(m_transform.m_modelPosition1, 0.0, 1.0));

            if (v1.w <= 0) {
                return false;
            }

            screenPosition = clipToScreenSpace(v1, _screenSize);

            // center on half the width
            screenPosition.x -= m_dim.x / 2;

            break;
        }
        case Type::LINE:
        {
            // project label position from mercator world space to clip coordinates
            glm::vec4 v1 = worldToClipSpace(_mvp, glm::vec4(m_transform.m_modelPosition1, 0.0, 1.0));
            glm::vec4 v2 = worldToClipSpace(_mvp, glm::vec4(m_transform.m_modelPosition2, 0.0, 1.0));

            // check whether the label is behind the camera using the perspective division factor
            if (v1.w <= 0 || v2.w <= 0) {
                return false;
            }

            // project to screen space
            glm::vec2 p1 = clipToScreenSpace(v1, _screenSize);
            glm::vec2 p2 = clipToScreenSpace(v2, _screenSize);

            rot = angleBetweenPoints(p1, p2) + M_PI_2;

            if (rot > M_PI_2 || rot < -M_PI_2) { // un-readable labels
                rot += M_PI;
            } else {
                std::swap(p1, p2);
            }

            glm::vec2 p1p2 = p2 - p1;
            glm::vec2 t = glm::normalize(-p1p2);

            float length = glm::length(p1p2);

            float exceedHeuristic = 10; // default heuristic : 10%

            if (m_dim.x > length) {
                float exceed = (1 - (length / m_dim.x)) * 100;
                if (exceed < exceedHeuristic) {
                    return false;
                }
            }

            screenPosition = (p1 + p2) / 2.0f;

            // translate by half the width
            screenPosition += t * (m_dim.x / 2);

            break;
        }

        default:
            break;
    }

    m_transform.m_screenPosition = screenPosition;
    m_transform.m_rotation = rot;

    return true;
}

void Label::update(const glm::mat4& _mvp, const glm::vec2& _screenSize, float _dt) {

    updateState(_mvp, _screenSize, _dt);
    
    m_occlusionSolved = false;
}

bool Label::offViewport(const glm::vec2& _screenSize) {
    const glm::vec2& screenPosition = m_transform.m_screenPosition;

    bool outOfScreen = screenPosition.x > _screenSize.x || screenPosition.x < 0;
    outOfScreen = outOfScreen || screenPosition.y > _screenSize.y || screenPosition.y < 0;

    return outOfScreen;
}

void Label::setOcclusion(bool _occlusion) {
    if (!canOcclude()) {
        return;
    }

    m_occludedLastFrame = _occlusion;
}

bool Label::canOcclude() {
    int occludeFlags = (State::VISIBLE | State::WAIT_OCC);
    return (occludeFlags & m_currentState) && !(m_type == Type::DEBUG);
}

void Label::occlusionSolved() {
    m_occlusionSolved = true;
}

void Label::enterState(State _state, float _alpha) {
    m_currentState = _state;
    m_transform.m_alpha = CLAMP(_alpha, 0.0, 1.0);
}

void Label::updateState(const glm::mat4& _mvp, const glm::vec2& _screenSize, float _dt) {
    if (m_currentState == State::SLEEP) {
        // no-op state for now, when label-collision has less complexity, this state
        // would lead to FADE_IN state if no collision occured
        return;
    }

    bool occludedLastFrame = m_occludedLastFrame;
    m_occludedLastFrame = false;

    bool ruleSatisfied = updateScreenTransform(_mvp, _screenSize);

    if (!ruleSatisfied) { // one of the label rules not satisfied
        enterState(State::SLEEP, 0.0);
        return;
    }

    // update the view-space bouding box
    updateBBoxes();

    // checks whether the label is out of the viewport
    if (offViewport(_screenSize)) {
        enterState(State::OUT_OF_SCREEN, 0.0);
    }

    switch (m_currentState) {
        case State::VISIBLE:
            if (occludedLastFrame) {
                m_fade = FadeEffect(false, FadeEffect::Interpolation::POW, 1.0);
                enterState(State::FADING_OUT, 1.0);
            }
            break;
        case State::FADING_IN:
            m_transform.m_alpha = m_fade.update(_dt);
            s_needUpdate = true;
            if (m_fade.isFinished())
                enterState(State::VISIBLE, 1.0);
            break;
        case State::FADING_OUT:
            m_transform.m_alpha = m_fade.update(_dt);
            s_needUpdate = true;
            if (m_fade.isFinished())
                enterState(State::SLEEP, 0.0);
            break;
        case State::OUT_OF_SCREEN:
            if (!offViewport(_screenSize))
                enterState(State::WAIT_OCC, 0.0);
            break;
        case State::WAIT_OCC:
            if (!occludedLastFrame && m_occlusionSolved) {
                enterState(State::VISIBLE, 1.0);
            } else if (occludedLastFrame) {
                enterState(State::SLEEP, 0.0);
            }
            break;
        case State::SLEEP:;
            // dead state
    }
}
<|MERGE_RESOLUTION|>--- conflicted
+++ resolved
@@ -1,46 +1,24 @@
 #include "label.h"
 
-<<<<<<< HEAD
 bool Label::s_needUpdate = false;
 
-Label::Label(Transform _transform, std::string _text, std::shared_ptr<TextBuffer> _buffer, Type _type) :
-=======
-Label::Label(LabelTransform _transform, std::string _text, fsuint _id, Type _type) :
->>>>>>> 43fa4c78
+Label::Label(Label::Transform _transform, std::string _text, fsuint _id, Type _type) :
     m_type(_type),
     m_transform(_transform),
-    m_text(_text), m_id(_id){
-
-<<<<<<< HEAD
-    m_id = m_buffer->genTextID();
+    m_text(_text), m_id(_id) {
 
     m_currentState = m_type == Type::DEBUG ? State::VISIBLE : State::WAIT_OCC;
     m_occludedLastFrame = false;
     m_occlusionSolved = false;
-=======
-    m_visible = true;
-    m_dirty = false;
->>>>>>> 43fa4c78
 }
 
 Label::~Label() {}
 
-<<<<<<< HEAD
-void Label::rasterize() {
-    m_buffer->rasterize(m_text, m_id);
-=======
 void Label::rasterize(std::shared_ptr<TextBuffer>& _buffer) {
     _buffer->rasterize(m_text, m_id);
     
-    m_bbox = _buffer->getBBox(m_id);
+    glm::vec4 bbox = _buffer->getBBox(m_id);
     
-    m_width = std::abs(m_bbox.z - m_bbox.x);
-    m_height = std::abs(m_bbox.w - m_bbox.y);
-}
->>>>>>> 43fa4c78
-
-    glm::vec4 bbox = m_buffer->getBBox(m_id);
-
     m_dim.x = std::abs(bbox.z - bbox.x);
     m_dim.y = std::abs(bbox.w - bbox.y);
 }
@@ -56,23 +34,8 @@
     m_aabb = m_obb.getExtent();
 }
 
-<<<<<<< HEAD
-void Label::pushTransform() {
-    logMsg("push transform\n");
-    m_buffer->transformID(m_id, m_transform.m_screenPosition.x, m_transform.m_screenPosition.y, m_transform.m_rotation, m_transform.m_alpha);
-=======
 void Label::pushTransform(std::shared_ptr<TextBuffer>& _buffer) {
-    
-    if (m_dirty) {
-        if (!m_visible || m_outOfScreen) {
-            _buffer->transformID(m_id, 0, 0, 0, 0);
-        } else {
-            _buffer->transformID(m_id, m_transform.m_screenPosition.x, m_transform.m_screenPosition.y, m_transform.m_rotation, 1.0);
-        }
-        m_dirty = false;
-    }
-
->>>>>>> 43fa4c78
+    _buffer->transformID(m_id, m_transform.m_screenPosition.x, m_transform.m_screenPosition.y, m_transform.m_rotation, m_transform.m_alpha);
 }
 
 bool Label::updateScreenTransform(const glm::mat4& _mvp, const glm::vec2& _screenSize) {
