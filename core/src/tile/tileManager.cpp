#include "tileManager.h"
#include "scene/scene.h"
#include "tile/mapTile.h"
#include "view/view.h"

#include <chrono>
#include <algorithm>

TileManager::TileManager() {
    // Instantiate workers
    for (size_t i = 0; i < MAX_WORKERS; i++) {
        m_workers.push_back(std::unique_ptr<TileWorker>(new TileWorker()));
    }
}

TileManager::TileManager(TileManager&& _other) :
    m_view(std::move(_other.m_view)),
    m_tileSet(std::move(_other.m_tileSet)),
    m_dataSources(std::move(_other.m_dataSources)),
    m_workers(std::move(_other.m_workers)),
    m_queuedTiles(std::move(_other.m_queuedTiles)) {
}

TileManager::~TileManager() {
    for (auto& worker : m_workers) {
        if (!worker->isFree()) {
            worker->abort();
            worker->getTileResult();
        }
        // We stop all workers before we destroy the resources they use.
        // TODO: This will wait for any pending network requests to finish,
        // which could delay closing of the application. 
    }
    m_dataSources.clear();
    m_tileSet.clear();
}

<<<<<<< HEAD
void TileManager::addToWorkerQueue(std::vector<char>&& _rawData, const TileID& _tileId, const int _dataSourceID) {
    std::lock_guard<std::mutex> lock(m_queueTileMutex);
    m_queuedTiles.push_front(std::unique_ptr<WorkerData>(new WorkerData(std::move(_rawData), _tileId, _dataSourceID)));
}

bool TileManager::updateTileSet() {
=======
void TileManager::updateTileSet() {
>>>>>>> fdf73612
    
    m_tileSetChanged = false;
    
    // Check if any native worker needs to be dispatched i.e. queuedTiles is not empty
    {
        auto workersIter = m_workers.begin();
        auto queuedTilesIter = m_queuedTiles.begin();

        while (workersIter != m_workers.end() && queuedTilesIter != m_queuedTiles.end()) {

            auto& worker = *workersIter;

            if (worker->isFree()) {
                logMsg("Dispatched worker for processing tile: [%d, %d, %d]\n", (*queuedTilesIter)->tileID->x, (*queuedTilesIter)->tileID->y, (*queuedTilesIter)->tileID->z);
                worker->processTileData(std::move(*queuedTilesIter), m_dataSources, m_scene->getStyles(), *m_view);
                queuedTilesIter = m_queuedTiles.erase(queuedTilesIter);
            }

            ++workersIter;
        }
    }

    // Check if any incoming tiles are finished
    for (auto& worker : m_workers) {
        
        if (!worker->isFree() && worker->isFinished()) {
            
            // Get result from worker and move it into tile set
            auto tile = worker->getTileResult();
            const TileID& id = tile->getID();
            logMsg("Tile [%d, %d, %d] finished loading\n", id.z, id.x, id.y);
            std::swap(m_tileSet[id], tile);
            cleanProxyTiles(id);
            m_tileSetChanged = true;
            
        }
        
    }
    
    if (! (m_view->changedOnLastUpdate() || m_tileSetChanged) ) {
        // No new tiles have come into view and no tiles have finished loading, 
        // so the tileset is unchanged
        return;
    }
    
    const std::set<TileID>& visibleTiles = m_view->getVisibleTiles();
    
    // Loop over visibleTiles and add any needed tiles to tileSet
    {
        auto setTilesIter = m_tileSet.begin();
        auto visTilesIter = visibleTiles.begin();
        
        while (visTilesIter != visibleTiles.end()) {
            
            if (setTilesIter == m_tileSet.end() || *visTilesIter < setTilesIter->first) {
                // tileSet is missing an element present in visibleTiles
                addTile(*visTilesIter);
                m_tileSetChanged = true;
                ++visTilesIter;
            } else if (setTilesIter->first < *visTilesIter) {
                // visibleTiles is missing an element present in tileSet (handled below)
                ++setTilesIter;
            } else {
                // tiles in both sets match, move on
                ++setTilesIter;
                ++visTilesIter;
            }
        }
    }
    
    // Loop over tileSet and remove any tiles that are neither visible nor proxies
    {
        auto setTilesIter = m_tileSet.begin();
        auto visTilesIter = visibleTiles.begin();
        
        while (setTilesIter != m_tileSet.end()) {
            
            if (visTilesIter == visibleTiles.end() || setTilesIter->first < *visTilesIter) {
                // visibleTiles is missing an element present in tileSet
                if (setTilesIter->second->getProxyCounter() <= 0) {
                    removeTile(setTilesIter);
                    m_tileSetChanged = true;
                } else {
                    ++setTilesIter;
                }
            } else if (*visTilesIter < setTilesIter->first) {
                // tileSet is missing an element present in visibleTiles (shouldn't occur)
                ++visTilesIter;
            } else {
                // tiles in both sets match, move on
                ++setTilesIter;
                ++visTilesIter;
            }
        }
    }
    
<<<<<<< HEAD
    return tileSetChanged;
=======
    // Dispatch workers for queued tiles
    {
        auto workersIter = m_workers.begin();
        auto queuedTilesIter = m_queuedTiles.begin();
        
        while (workersIter != m_workers.end() && queuedTilesIter != m_queuedTiles.end()) {
            
            TileID id = *queuedTilesIter;
            auto& worker = *workersIter;
            
            if (worker->isFree()) {
                worker->load(id, m_dataSources, m_scene->getStyles(), *m_view);
                queuedTilesIter = m_queuedTiles.erase(queuedTilesIter);
            }
            
            ++workersIter;
        }
    }
>>>>>>> fdf73612
}

void TileManager::addTile(const TileID& _tileID) {
    
    std::shared_ptr<MapTile> tile(new MapTile(_tileID, m_view->getMapProjection()));
    m_tileSet[_tileID] = std::move(tile);

    for(size_t dsIndex = 0; dsIndex < m_dataSources.size(); dsIndex++) {
        // ByPass Network Request if data already loaded/parsed
        // Create workerData with empty "rawData", parsed data will be fetched in the Worker::processTileData
        logMsg("Initiate network request for tile: [%d, %d, %d]\n", _tileID.x, _tileID.y, _tileID.z);
        if(m_dataSources[dsIndex]->hasTileData(_tileID)) {
            addToWorkerQueue(std::move(std::vector<char>()), _tileID, dsIndex);
        } else if( !m_dataSources[dsIndex]->loadTileData(_tileID, dsIndex) ) {
            logMsg("ERROR: Loading failed for tile [%d, %d, %d]\n", _tileID.z, _tileID.x, _tileID.y);
        }
    }
    
    //Add Proxy if corresponding proxy MapTile ready
    updateProxyTiles(_tileID, m_view->isZoomIn());
}

void TileManager::removeTile(std::map< TileID, std::shared_ptr<MapTile> >::iterator& _tileIter) {
    
    const TileID& id = _tileIter->first;

    // Make sure to cancel the network request associated with this tile, then if already fetched remove it from the proocessing queue and the worker managing this tile, if applicable
    for(auto& dataSource : m_dataSources) {
        dataSource->cancelLoadingTile(id);
    }

    // Remove tile from queue, if present
    const auto& found = std::find_if(m_queuedTiles.begin(), m_queuedTiles.end(), 
                                        [&](std::unique_ptr<WorkerData>& p) {
                                            return ( *(p->tileID) == id);
                                        });

    if (found != m_queuedTiles.end()) {
        logMsg("Erasing tile: [%d,%d,%d]\n", id.x, id.y, id.z);
        m_queuedTiles.erase(found);
        cleanProxyTiles(id);
    }
    
    // If a worker is processing this tile, abort it
    for (const auto& worker : m_workers) {
        if (!worker->isFree() && worker->getTileID() == id) {
            worker->abort();
            // Proxy tiles will be cleaned in update loop
        }
    }

    // Remove labels for tile
    LabelContainer::GetInstance()->removeLabels(id);

    // Remove tile from set
    _tileIter = m_tileSet.erase(_tileIter);
    
}

void TileManager::updateProxyTiles(const TileID& _tileID, bool _zoomingIn) {
    if (_zoomingIn) {
        // zoom in - add parent
        const auto& parentID = _tileID.getParent();
        const auto& parentTileIter = m_tileSet.find(parentID);
        if (parentID.isValid() && parentTileIter != m_tileSet.end()) {
            parentTileIter->second->incProxyCounter();
        }
    } else {
        for(int i = 0; i < 4; i++) {
            const auto& childID = _tileID.getChild(i);
            const auto& childTileIter = m_tileSet.find(childID);
            if(childID.isValid(m_view->s_maxZoom) && childTileIter != m_tileSet.end()) {
                childTileIter->second->incProxyCounter();
            }
        }
    }
}

void TileManager::cleanProxyTiles(const TileID& _tileID) {
    // check if parent proxy is present
    const auto& parentID = _tileID.getParent();
    const auto& parentTileIter = m_tileSet.find(parentID);
    if (parentID.isValid() && parentTileIter != m_tileSet.end()) {
        parentTileIter->second->decProxyCounter();
    }
    
    // check if child proxies are present
    for(int i = 0; i < 4; i++) {
        const auto& childID = _tileID.getChild(i);
        const auto& childTileIter = m_tileSet.find(childID);
        if(childID.isValid(m_view->s_maxZoom) && childTileIter != m_tileSet.end()) {
            childTileIter->second->decProxyCounter();
        }
    }
}<|MERGE_RESOLUTION|>--- conflicted
+++ resolved
@@ -35,16 +35,12 @@
     m_tileSet.clear();
 }
 
-<<<<<<< HEAD
 void TileManager::addToWorkerQueue(std::vector<char>&& _rawData, const TileID& _tileId, const int _dataSourceID) {
     std::lock_guard<std::mutex> lock(m_queueTileMutex);
     m_queuedTiles.push_front(std::unique_ptr<WorkerData>(new WorkerData(std::move(_rawData), _tileId, _dataSourceID)));
 }
 
-bool TileManager::updateTileSet() {
-=======
 void TileManager::updateTileSet() {
->>>>>>> fdf73612
     
     m_tileSetChanged = false;
     
@@ -140,29 +136,6 @@
             }
         }
     }
-    
-<<<<<<< HEAD
-    return tileSetChanged;
-=======
-    // Dispatch workers for queued tiles
-    {
-        auto workersIter = m_workers.begin();
-        auto queuedTilesIter = m_queuedTiles.begin();
-        
-        while (workersIter != m_workers.end() && queuedTilesIter != m_queuedTiles.end()) {
-            
-            TileID id = *queuedTilesIter;
-            auto& worker = *workersIter;
-            
-            if (worker->isFree()) {
-                worker->load(id, m_dataSources, m_scene->getStyles(), *m_view);
-                queuedTilesIter = m_queuedTiles.erase(queuedTilesIter);
-            }
-            
-            ++workersIter;
-        }
-    }
->>>>>>> fdf73612
 }
 
 void TileManager::addTile(const TileID& _tileID) {
