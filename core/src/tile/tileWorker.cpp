--- conflicted
+++ resolved
@@ -44,28 +44,11 @@
                 m_finished = true;
                 return std::move(tile);
             }
-<<<<<<< HEAD
             if(tileData) {
                 style->addData(*tileData, *tile, _view.getMapProjection());
             }
-            tile->update(0, *style, _view);
-=======
-            
-            auto tileData = dataSource->getTileData(_id);
-            
-            // Process data for all styles
-            for (const auto& style : _styles) {
-                if (m_aborted) {
-                    m_finished = true;
-                    return std::move(tile); // Early return
-                }
-                if (tileData) {
-                    style->addData(*tileData, *tile, _view.getMapProjection());
-                }
-            }
-            tile->update(0, _view);
->>>>>>> fdf73612
         }
+		tile->update(0, _view);
         m_finished = true;
         
         requestRender();
