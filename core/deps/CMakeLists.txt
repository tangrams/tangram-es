--- conflicted
+++ resolved
@@ -20,7 +20,6 @@
 add_library(pbf INTERFACE)
 target_include_directories(pbf INTERFACE ${CMAKE_CURRENT_SOURCE_DIR})
 
-<<<<<<< HEAD
 ## earcut ##
 ##########################
 add_library(earcut INTERFACE)
@@ -30,18 +29,6 @@
 ##########################
 add_library(isect2d INTERFACE)
 target_include_directories(isect2d INTERFACE ${CMAKE_CURRENT_SOURCE_DIR}/isect2d/include)
-=======
-## yaml-cpp ##
-##############
-if(NOT TANGRAM_USE_VCPKG)
-  set(YAML_CPP_BUILD_TESTS OFF CACHE BOOL "")
-  set(YAML_CPP_BUILD_TOOLS OFF CACHE BOOL "")
-  set(YAML_CPP_BUILD_CONTRIB OFF CACHE BOOL "")
-  set(YAML_CPP_INSTALL OFF CACHE BOOL "")
-  add_subdirectory(yaml-cpp)
-  target_include_directories(yaml-cpp PUBLIC yaml-cpp/include)
-endif()
->>>>>>> 6d64c66b
 
 ## css-color-parser-cpp ##
 ##########################
@@ -49,7 +36,6 @@
 set_target_properties(css-color-parser-cpp PROPERTIES CXX_STANDARD 14 CXX_STANDARD_REQUIRED ON)
 target_include_directories(css-color-parser-cpp PUBLIC css-color-parser-cpp)
 
-<<<<<<< HEAD
 set(ALFONS_DEPS_LIBRARIES glm::glm)
 if(NOT TANGRAM_USE_SYSTEM_FONT_LIBS)
   ## Harfbuzz - ICU-Common - Freetype2 ##
@@ -59,38 +45,6 @@
 endif()
 
 
-=======
-## duktape ##
-#############
-add_subdirectory(duktape)
-
-
-## miniz ##
-###########
-add_library(miniz
-    ${CMAKE_CURRENT_SOURCE_DIR}/miniz/miniz.c)
-
-target_include_directories(miniz
-  PUBLIC
-  ${CMAKE_CURRENT_SOURCE_DIR}/miniz)
-
-
-## Harfbuzz - ICU-Common - Freetype2 ##
-#######################################
-if(NOT TANGRAM_USE_SYSTEM_FONT_LIBS)
-  if(TANGRAM_USE_VCPKG)
-    find_package(ICU REQUIRED COMPONENTS data)
-    find_package(harfbuzz CONFIG REQUIRED)
-    set(ALFONS_LIBS harfbuzz::harfbuzz ICU::data)
-  else()
-    set(HARFBUZZ_BUILD_ICU ON CACHE BOOL "Enable building of ICU")
-    add_subdirectory(${CMAKE_CURRENT_SOURCE_DIR}/harfbuzz-icu-freetype)
-    set(ALFONS_LIBS harfbuzz ${HARFBUZZ_LIBRARIES})
-  endif()
-
-  set(ALFONS_DEPS_LIBRARIES ${ALFONS_LIBS} CACHE INTERNAL "alfons-libs" FORCE)
-endif()
->>>>>>> 6d64c66b
 
 ## alfons ##
 ############
