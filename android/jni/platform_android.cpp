#include "platform.h"

#include <android/log.h>
<<<<<<< HEAD
#include <cstdarg>

=======
#include <android/asset_manager.h>
#include <android/asset_manager_jni.h>
#include <cstdarg>

static AAssetManager* assetManager;

void setAssetManager(JNIEnv* _jniEnv, jobject _assetManager) {

    assetManager = AAssetManager_fromJava(_jniEnv, _assetManager);

    if (assetManager == nullptr) {
        logMsg("ERROR: Could not obtain Asset Manager reference\n");
    }

}

>>>>>>> 001955d1
void logMsg(const char* fmt, ...) {

    va_list args;
    va_start(args, fmt);
    __android_log_vprint(ANDROID_LOG_DEBUG, "Tangram", fmt, args);
    va_end(args);

<<<<<<< HEAD
}
=======
}

std::string stringFromResource(const char* _path) {

    std::string out;
    
    // Open asset
    AAsset* asset = AAssetManager_open(assetManager, _path, AASSET_MODE_STREAMING);
    
    if (asset == nullptr) {
        logMsg("Failed to open asset at path: %s\n", _path);
        return out;
    }

    // Allocate string
    int length = AAsset_getLength(asset);
    out.resize(length);
    
    // Read data
    int read = AAsset_read(asset, &out.front(), length);

    // Clean up
    AAsset_close(asset);

    if (read <= 0) {
        logMsg("Failed to read asset at path: %s\n", _path);
    }

    return out;

}

#endif
>>>>>>> 001955d1
<|MERGE_RESOLUTION|>--- conflicted
+++ resolved
@@ -1,10 +1,8 @@
+#ifdef PLATFORM_ANDROID
+
 #include "platform.h"
 
 #include <android/log.h>
-<<<<<<< HEAD
-#include <cstdarg>
-
-=======
 #include <android/asset_manager.h>
 #include <android/asset_manager_jni.h>
 #include <cstdarg>
@@ -21,7 +19,6 @@
 
 }
 
->>>>>>> 001955d1
 void logMsg(const char* fmt, ...) {
 
     va_list args;
@@ -29,9 +26,6 @@
     __android_log_vprint(ANDROID_LOG_DEBUG, "Tangram", fmt, args);
     va_end(args);
 
-<<<<<<< HEAD
-}
-=======
 }
 
 std::string stringFromResource(const char* _path) {
@@ -64,5 +58,4 @@
 
 }
 
-#endif
->>>>>>> 001955d1
+#endif