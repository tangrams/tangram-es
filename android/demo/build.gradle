--- conflicted
+++ resolved
@@ -8,14 +8,10 @@
 
 android {
   compileSdkVersion 24
-<<<<<<< HEAD
-  buildToolsVersion "24.0.2"
-=======
   buildToolsVersion '24.0.2'
->>>>>>> 0ffcabe7
 
   defaultConfig {
-    minSdkVersion 16
+    minSdkVersion 15
     targetSdkVersion 24
   }
 
@@ -38,6 +34,4 @@
 
 dependencies {
   compile project(":tangram")
-  compile 'com.android.support:appcompat-v7:24.2.1'
-  compile 'com.android.support:support-v4:24.2.1'
 }