buildscript {
  dependencies {
    classpath 'com.android.tools.build:gradle:2.1.3'
<<<<<<< HEAD
    classpath 'com.github.dcendents:android-maven-gradle-plugin:1.4.1'
=======
    classpath 'com.github.dcendents:android-maven-gradle-plugin:1.5'
>>>>>>> 0ffcabe7
  }
}

apply plugin: 'com.android.library'
apply plugin: 'com.github.dcendents.android-maven'

group = GROUP
version = VERSION_NAME

apply from: 'versioning.gradle'

android {
  compileSdkVersion 24

  /*
   * Ubuntu can't run the aapt on 64 bit before installing this packages
   *    sudo apt-get install lib32stdc++6
   *    sudo apt-get install lib32z1
   */

<<<<<<< HEAD
  buildToolsVersion "24.0.2"
=======
  buildToolsVersion '24.0.2'
>>>>>>> 0ffcabe7

  defaultConfig {
    minSdkVersion 15
    targetSdkVersion 24
    versionCode buildVersionCode()
    versionName VERSION_NAME
  }

  sourceSets.main {
    manifest.srcFile 'AndroidManifest.xml'
    java.srcDirs = ['src']
    jni.srcDirs = []
    jniLibs.srcDirs = ['libs']
  }
}

// Add gdb server to apk
afterEvaluate {
    Sync packageTask = project.getTasks().findByName("packageReleaseJniLibs")
    if (packageTask) { packageTask.include(['**/gdbserver', '**/gdb.setup']) }

    packageTask = project.getTasks().findByName("packageDebugJniLibs")
    if (packageTask) { packageTask.include(['**/gdbserver', '**/gdb.setup']) }
}

dependencies {
  compile 'com.squareup.okhttp:okhttp:2.5.0'
  compile 'xmlpull:xmlpull:1.1.3.1'
  compile 'com.android.support:support-annotations:24.2.1'
}

apply from: file('gradle-mvn-push.gradle')<|MERGE_RESOLUTION|>--- conflicted
+++ resolved
@@ -1,11 +1,7 @@
 buildscript {
   dependencies {
     classpath 'com.android.tools.build:gradle:2.1.3'
-<<<<<<< HEAD
-    classpath 'com.github.dcendents:android-maven-gradle-plugin:1.4.1'
-=======
     classpath 'com.github.dcendents:android-maven-gradle-plugin:1.5'
->>>>>>> 0ffcabe7
   }
 }
 
@@ -26,11 +22,7 @@
    *    sudo apt-get install lib32z1
    */
 
-<<<<<<< HEAD
-  buildToolsVersion "24.0.2"
-=======
   buildToolsVersion '24.0.2'
->>>>>>> 0ffcabe7
 
   defaultConfig {
     minSdkVersion 15
@@ -59,7 +51,7 @@
 dependencies {
   compile 'com.squareup.okhttp:okhttp:2.5.0'
   compile 'xmlpull:xmlpull:1.1.3.1'
-  compile 'com.android.support:support-annotations:24.2.1'
+  compile 'com.android.support:support-annotations:24.1.1'
 }
 
 apply from: file('gradle-mvn-push.gradle')