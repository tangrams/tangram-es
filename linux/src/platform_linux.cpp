--- conflicted
+++ resolved
@@ -80,7 +80,6 @@
     return reinterpret_cast<unsigned char *>(cdata);
 }
 
-<<<<<<< HEAD
 //write_data call back from CURLOPT_WRITEFUNCTION
 //responsible to read and fill "stream" with the data.
 static size_t write_data(void *_ptr, size_t _size, size_t _nmemb, void *_stream) {
@@ -121,6 +120,6 @@
 void setNetworkRequestCallback(std::function<void(std::vector<char>&&, TileID, int)>&& _callback) {
     //TODO
 }
-=======
-#endif
->>>>>>> a0387eb6
+
+
+#endif