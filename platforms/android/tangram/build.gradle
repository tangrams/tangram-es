apply plugin: 'com.android.library'
apply plugin: 'com.github.dcendents.android-maven'

repositories {
  google()
}

group = GROUP
version = VERSION_NAME

apply from: 'versioning.gradle'

android {
<<<<<<< HEAD
  compileSdkVersion 27
  buildToolsVersion '27.0.2'
=======
  compileSdkVersion 26
>>>>>>> f05842cc

  defaultConfig {
    minSdkVersion 15
    targetSdkVersion 27
    versionCode buildVersionCode()
    versionName VERSION_NAME
    consumerProguardFiles 'tangram-proguard-rules.txt'
    externalNativeBuild {
      cmake {
        targets 'tangram'
        arguments '-DPLATFORM_TARGET=android',
                  '-DANDROID_TOOLCHAIN=clang',
                  '-DANDROID_STL=c++_shared'
        cppFlags '-std=c++14',
                 '-pedantic',
                 '-fPIC',
                 '-fexceptions',
                 '-frtti',
                 //warnings
                 '-Wall',
                 '-Wignored-qualifiers',
                 '-Wtype-limits',
                 '-Wmissing-field-initializers',
                 '-Wno-format-pedantic'

        abiFilters 'armeabi-v7a', 'arm64-v8a', 'x86'
      }
    }
  }

  externalNativeBuild {
    cmake {
      path '../../../CMakeLists.txt'
    }
  }

  flavorDimensions "tangramAbi"

  buildTypes {
    debug {
      externalNativeBuild {
        cmake.cppFlags '-g'
      }
    }
    release {
      externalNativeBuild {
        cmake.cppFlags'-g0'
      }
    }
  }
}

dependencies {
  api 'com.squareup.okhttp3:okhttp:3.5.0'
<<<<<<< HEAD
  api 'com.android.support:support-annotations:26.1.0'
=======
  implementation 'com.android.support:support-annotations:25.3.1'
>>>>>>> f05842cc
}

apply from: file('gradle-mvn-push.gradle')<|MERGE_RESOLUTION|>--- conflicted
+++ resolved
@@ -11,12 +11,8 @@
 apply from: 'versioning.gradle'
 
 android {
-<<<<<<< HEAD
   compileSdkVersion 27
   buildToolsVersion '27.0.2'
-=======
-  compileSdkVersion 26
->>>>>>> f05842cc
 
   defaultConfig {
     minSdkVersion 15
@@ -71,11 +67,7 @@
 
 dependencies {
   api 'com.squareup.okhttp3:okhttp:3.5.0'
-<<<<<<< HEAD
-  api 'com.android.support:support-annotations:26.1.0'
-=======
-  implementation 'com.android.support:support-annotations:25.3.1'
->>>>>>> f05842cc
+  implementation 'com.android.support:support-annotations:27.0.2'
 }
 
 apply from: file('gradle-mvn-push.gradle')