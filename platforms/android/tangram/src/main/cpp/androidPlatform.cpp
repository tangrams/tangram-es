--- conflicted
+++ resolved
@@ -53,17 +53,9 @@
 static jmethodID labelPickCallbackMID = 0;
 static jmethodID markerPickCallbackMID = 0;
 static jmethodID sceneReadyCallbackMID = 0;
-<<<<<<< HEAD
-static jmethodID sceneErrorInitMID = 0;
+static jmethodID cameraAnimationCallbackMID = 0;
 static jmethodID onEaseCancelCallbackMID = 0;
 static jmethodID onEaseFinishCallbackMID = 0;
-
-static jclass labelPickResultClass = nullptr;
-static jclass sceneErrorClass = nullptr;
-static jclass markerPickResultClass = nullptr;
-=======
-static jmethodID cameraAnimationCallbackMID = 0;
->>>>>>> a9797b6f
 
 static jclass hashmapClass = nullptr;
 static jmethodID hashmapInitMID = 0;
@@ -92,42 +84,6 @@
     getFontFallbackFilePath = jniEnv->GetMethodID(tangramClass, "getFontFallbackFilePath", "(II)Ljava/lang/String;");
     requestRenderMethodID = jniEnv->GetMethodID(tangramClass, "requestRender", "()V");
     setRenderModeMethodID = jniEnv->GetMethodID(tangramClass, "setRenderMode", "(I)V");
-<<<<<<< HEAD
-    sceneReadyCallbackMID = jniEnv->GetMethodID(tangramClass, "sceneReadyCallback", "(ILcom/mapzen/tangram/SceneError;)V");
-
-    jclass featurePickListenerClass = jniEnv->FindClass("com/mapzen/tangram/MapController$FeaturePickListener");
-    onFeaturePickMID = jniEnv->GetMethodID(featurePickListenerClass, "onFeaturePick", "(Ljava/util/Map;FF)V");
-    jclass labelPickListenerClass = jniEnv->FindClass("com/mapzen/tangram/MapController$LabelPickListener");
-    onLabelPickMID = jniEnv->GetMethodID(labelPickListenerClass, "onLabelPick", "(Lcom/mapzen/tangram/LabelPickResult;FF)V");
-
-    if (labelPickResultClass) {
-        jniEnv->DeleteGlobalRef(labelPickResultClass);
-    }
-    labelPickResultClass = (jclass)jniEnv->NewGlobalRef(jniEnv->FindClass("com/mapzen/tangram/LabelPickResult"));
-    labelPickResultInitMID = jniEnv->GetMethodID(labelPickResultClass, "<init>", "(DDILjava/util/Map;)V");
-
-    if (markerPickResultClass) {
-        jniEnv->DeleteGlobalRef(markerPickResultClass);
-    }
-    markerPickResultClass = (jclass)jniEnv->NewGlobalRef(jniEnv->FindClass("com/mapzen/tangram/MarkerPickResult"));
-    markerPickResultInitMID = jniEnv->GetMethodID(markerPickResultClass, "<init>", "(Lcom/mapzen/tangram/Marker;DD)V");
-
-    if (sceneErrorClass) {
-        jniEnv->DeleteGlobalRef(sceneErrorClass);
-    }
-    sceneErrorClass = (jclass)jniEnv->NewGlobalRef(jniEnv->FindClass("com/mapzen/tangram/SceneError"));
-    sceneErrorInitMID = jniEnv->GetMethodID(sceneErrorClass, "<init>", "(Ljava/lang/String;Ljava/lang/String;I)V");
-
-    jclass easeCancelCallbackClass = jniEnv->FindClass("com/mapzen/tangram/MapController$EaseCancelCallback");
-    onEaseCancelCallbackMID = jniEnv->GetMethodID(easeCancelCallbackClass, "onEaseCancelCallback", "()V");
-
-    jclass easeFinishCallbackClass = jniEnv->FindClass("com/mapzen/tangram/MapController$EaseFinishCallback");
-    onEaseFinishCallbackMID = jniEnv->GetMethodID(easeFinishCallbackClass, "onEaseFinishCallback", "()V");
-
-    if (hashmapClass) {
-        jniEnv->DeleteGlobalRef(hashmapClass);
-    }
-=======
     sceneReadyCallbackMID = jniEnv->GetMethodID(tangramClass, "sceneReadyCallback", "(IILjava/lang/String;Ljava/lang/String;)V");
     cameraAnimationCallbackMID = jniEnv->GetMethodID(tangramClass, "cameraAnimationCallback", "(Z)V");
     featurePickCallbackMID = jniEnv->GetMethodID(tangramClass, "featurePickCallback", "(Ljava/util/Map;FF)V");
@@ -136,7 +92,6 @@
 
     // We need a reference to the class object later to invoke the constructor. FindClass produces a
     // local reference that may not be valid later, so create a global reference to the class.
->>>>>>> a9797b6f
     hashmapClass = (jclass)jniEnv->NewGlobalRef(jniEnv->FindClass("java/util/HashMap"));
     hashmapInitMID = jniEnv->GetMethodID(hashmapClass, "<init>", "()V");
     hashmapPutMID = jniEnv->GetMethodID(hashmapClass, "put", "(Ljava/lang/Object;Ljava/lang/Object;)Ljava/lang/Object;");
@@ -149,6 +104,12 @@
     if (javaVM->GetEnv(reinterpret_cast<void**>(&jniEnv), TANGRAM_JNI_VERSION) != JNI_OK) {
         return;
     }
+    jclass easeCancelCallbackClass = jniEnv->FindClass("com/mapzen/tangram/MapController$EaseCancelCallback");
+    onEaseCancelCallbackMID = jniEnv->GetMethodID(easeCancelCallbackClass, "onEaseCancelCallback", "()V");
+
+    jclass easeFinishCallbackClass = jniEnv->FindClass("com/mapzen/tangram/MapController$EaseFinishCallback");
+    onEaseFinishCallbackMID = jniEnv->GetMethodID(easeFinishCallbackClass, "onEaseFinishCallback", "()V");
+
     jniEnv->DeleteGlobalRef(hashmapClass);
     hashmapClass = nullptr;
 
@@ -419,7 +380,6 @@
     setpriority(PRIO_PROCESS, 0, priority);
 }
 
-<<<<<<< HEAD
 void easeCancelCallback(jobject easeCancelCallbackRef) {
 
     if (!easeCancelCallbackRef) {
@@ -446,10 +406,7 @@
 
 }
 
-void labelPickCallback(jobject listener, const Tangram::LabelPickResult* labelPickResult) {
-=======
 void AndroidPlatform::labelPickCallback(const LabelPickResult* labelPickResult) {
->>>>>>> a9797b6f
 
     JniThreadBinding jniEnv(jvm);
 
