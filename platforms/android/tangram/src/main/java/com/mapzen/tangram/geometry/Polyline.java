package com.mapzen.tangram.geometry;

import android.support.annotation.Keep;
import android.support.annotation.NonNull;
import android.support.annotation.Nullable;

import com.mapzen.tangram.LngLat;

import java.util.List;
import java.util.Map;

/**
 * {@code Polyline} is a sequence of LngLat points and its properties.
 */
@Keep
public class Polyline extends Geometry {

<<<<<<< HEAD
    public static double[] toCoordinateArray(List<LngLat> polyline) {
        double[] coordinates = new double[polyline.size() * 2];
=======
    public Polyline(@NonNull final List<LngLat> polyline, @Nullable final Map<String, String> properties) {
        this.coordinates = new double[polyline.size() * 2];
>>>>>>> ee241d71
        int i = 0;
        for (final LngLat point : polyline) {
            coordinates[i++] = point.longitude;
            coordinates[i++] = point.latitude;
        }
        return coordinates;
    }

    public Polyline(List<LngLat> polyline, Map<String, String> properties) {
        this.coordinates = toCoordinateArray(polyline);
        if (properties != null) {
            this.properties = getStringMapAsArray(properties);
        }
    }

}<|MERGE_RESOLUTION|>--- conflicted
+++ resolved
@@ -15,13 +15,8 @@
 @Keep
 public class Polyline extends Geometry {
 
-<<<<<<< HEAD
     public static double[] toCoordinateArray(List<LngLat> polyline) {
         double[] coordinates = new double[polyline.size() * 2];
-=======
-    public Polyline(@NonNull final List<LngLat> polyline, @Nullable final Map<String, String> properties) {
-        this.coordinates = new double[polyline.size() * 2];
->>>>>>> ee241d71
         int i = 0;
         for (final LngLat point : polyline) {
             coordinates[i++] = point.longitude;
@@ -30,7 +25,7 @@
         return coordinates;
     }
 
-    public Polyline(List<LngLat> polyline, Map<String, String> properties) {
+    public Polyline(@NonNull final List<LngLat> polyline, @Nullable final Map<String, String> properties) {
         this.coordinates = toCoordinateArray(polyline);
         if (properties != null) {
             this.properties = getStringMapAsArray(properties);
