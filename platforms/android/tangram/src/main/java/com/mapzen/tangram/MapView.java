--- conflicted
+++ resolved
@@ -130,17 +130,6 @@
         callback.onMapReady(mapController);
     }
 
-<<<<<<< HEAD
-    @NonNull
-    protected MapController getMapInstance() {
-        try {
-            return new MapController(glSurfaceView);
-        }
-        catch (Exception e) {
-            removeView(glSurfaceView);
-            configureGLSurfaceView();
-            return new MapController(glSurfaceView);
-=======
     /**
      * To be executed by the async task implementation during cancellation of a mapInit task
      * @param controller {@link MapController} created by a background task which is no longer required
@@ -148,7 +137,8 @@
     protected void onMapInitCancelled(@Nullable final MapController controller) {
         if (controller != null) {
             controller.dispose();
->>>>>>> a9797b6f
+        }
+            return new MapController(glSurfaceView);
         }
     }
 
