--- conflicted
+++ resolved
@@ -36,13 +36,8 @@
      * Add a geometry feature to this data collection
      * @param geometry The feature to add
      */
-<<<<<<< HEAD
-    protected long addFeature(Geometry geometry) {
+    protected long addFeature(@NonNull final Geometry geometry) {
         return map.addFeature(pointer,
-=======
-    protected void addFeature(@NonNull final Geometry geometry) {
-        map.addFeature(pointer,
->>>>>>> ee241d71
                 geometry.getCoordinateArray(),
                 geometry.getRingArray(),
                 geometry.getPropertyArray());
@@ -74,15 +69,8 @@
      * the scene file used by the map; may be null.
      * @return This object, for chaining.
      */
-<<<<<<< HEAD
-    public long addPoint(LngLat point, Map<String, String> properties) {
+    public long addPoint(@NonNull final LngLat point, @Nullable final Map<String, String> properties) {
         return addFeature(new Point(point, properties));
-=======
-    @NonNull
-    public MapData addPoint(@NonNull final LngLat point, @Nullable final Map<String, String> properties) {
-        addFeature(new Point(point, properties));
-        return this;
->>>>>>> ee241d71
     }
 
     /**
@@ -92,15 +80,8 @@
      * the scene file used by the map; may be null.
      * @return This object, for chaining.
      */
-<<<<<<< HEAD
-    public long addPolyline(List<LngLat> polyline, Map<String, String> properties) {
+    public long addPolyline(@NonNull final List<LngLat> polyline, @Nullable final Map<String, String> properties) {
         return addFeature(new Polyline(polyline, properties));
-=======
-    @NonNull
-    public MapData addPolyline(@NonNull final List<LngLat> polyline, @Nullable final Map<String, String> properties) {
-        addFeature(new Polyline(polyline, properties));
-        return this;
->>>>>>> ee241d71
     }
 
     /**
@@ -113,15 +94,8 @@
      * the scene file used by the map; may be null.
      * @return This object, for chaining.
      */
-<<<<<<< HEAD
-    public long addPolygon(List<List<LngLat>> polygon, Map<String, String> properties) {
+    public long addPolygon(@NonNull final List<List<LngLat>> polygon, @Nullable final Map<String, String> properties) {
         return addFeature(new Polygon(polygon, properties));
-=======
-    @NonNull
-    public MapData addPolygon(@NonNull final List<List<LngLat>> polygon, @Nullable final Map<String, String> properties) {
-        addFeature(new Polygon(polygon, properties));
-        return this;
->>>>>>> ee241d71
     }
 
     /**
