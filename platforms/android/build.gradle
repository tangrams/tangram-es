allprojects {
  buildscript {
    repositories {
      mavenCentral()
      jcenter()
      google()
    }
    dependencies {
<<<<<<< HEAD
      classpath 'com.android.tools.build:gradle:3.0.0'
=======
      classpath 'com.android.tools.build:gradle:3.0.1'
>>>>>>> f05842cc
      classpath 'com.github.dcendents:android-maven-gradle-plugin:1.5'
    }
  }

  dependencies {
    repositories {
      mavenCentral()
      jcenter()
      google()
    }
  }
}<|MERGE_RESOLUTION|>--- conflicted
+++ resolved
@@ -6,11 +6,7 @@
       google()
     }
     dependencies {
-<<<<<<< HEAD
-      classpath 'com.android.tools.build:gradle:3.0.0'
-=======
       classpath 'com.android.tools.build:gradle:3.0.1'
->>>>>>> f05842cc
       classpath 'com.github.dcendents:android-maven-gradle-plugin:1.5'
     }
   }
